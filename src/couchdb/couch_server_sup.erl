--- conflicted
+++ resolved
@@ -116,69 +116,6 @@
 
     {ok, Pid}.
 
-<<<<<<< HEAD
-start_primary_services() ->
-    supervisor:start_link({local, couch_primary_services}, couch_server_sup,
-        {{one_for_one, 10, 3600},
-            [{couch_log,
-                {couch_log, start_link, []},
-                permanent,
-                brutal_kill,
-                worker,
-                [couch_log]},
-            {couch_replication_supervisor,
-                {couch_rep_sup, start_link, []},
-                permanent,
-                infinity,
-                supervisor,
-                [couch_rep_sup]},
-            {couch_task_status,
-                {couch_task_status, start_link, []},
-                permanent,
-                brutal_kill,
-                worker,
-                [couch_task_status]},
-            {couch_server,
-                {couch_server, sup_start_link, []},
-                permanent,
-                1000,
-                worker,
-                [couch_server]},
-            {couch_db_update_event,
-                {gen_event, start_link, [{local, couch_db_update}]},
-                permanent,
-                brutal_kill,
-                worker,
-                dynamic},
-            {couch_replication_event,
-                {gen_event, start_link, [{local, couch_replication}]},
-                permanent,
-                brutal_kill,
-                worker,
-                dynamic}
-            ]
-        }).
-
-start_secondary_services() ->
-    DaemonChildSpecs = [
-        begin
-            {ok, {Module, Fun, Args}} = couch_util:parse_term(SpecStr),
-
-            {list_to_atom(Name),
-                {Module, Fun, Args},
-                permanent,
-                1000,
-                worker,
-                [Module]}
-        end
-        || {Name, SpecStr}
-        <- couch_config:get("daemons"), SpecStr /= ""],
-
-    supervisor:start_link({local, couch_secondary_services}, couch_server_sup,
-        {{one_for_one, 10, 3600}, DaemonChildSpecs}).
-
-=======
->>>>>>> 57acba7e
 stop() ->
     catch exit(whereis(couch_server_sup), normal).
 
