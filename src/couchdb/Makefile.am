## Licensed under the Apache License, Version 2.0 (the "License"); you may not
## use this file except in compliance with the License. You may obtain a copy of
## the License at
##
##   http://www.apache.org/licenses/LICENSE-2.0
##
## Unless required by applicable law or agreed to in writing, software
## distributed under the License is distributed on an "AS IS" BASIS, WITHOUT
## WARRANTIES OR CONDITIONS OF ANY KIND, either express or implied. See the
## License for the specific language governing permissions and limitations under
## the License.

SUBDIRS = priv

# devdocdir = $(localdocdir)/developer/couchdb
couchlibdir = $(localerlanglibdir)/couch-$(version)
couchincludedir = $(couchlibdir)/include
couchebindir = $(couchlibdir)/ebin

couchinclude_DATA = couch_api_wrap.hrl couch_db.hrl couch_js_functions.hrl
couchebin_DATA = $(compiled_files)

# dist_devdoc_DATA = $(doc_base) $(doc_modules)

CLEANFILES = $(compiled_files) $(doc_base)

# CLEANFILES = $(doc_modules) edoc-info

source_files = \
    couch.erl \
    couch_api_wrap.erl \
    couch_api_wrap_httpc.erl \
    couch_app.erl \
    couch_auth_cache.erl \
    couch_btree.erl \
    couch_changes.erl \
    couch_config.erl \
    couch_config_writer.erl \
    couch_db.erl \
    couch_db_update_notifier.erl \
    couch_db_update_notifier_sup.erl \
    couch_doc.erl \
    couch_drv.erl \
    couch_event_sup.erl \
    couch_external_manager.erl \
    couch_external_server.erl \
    couch_file.erl \
    couch_httpc_pool.erl \
    couch_httpd.erl \
    couch_httpd_db.erl \
    couch_httpd_auth.erl \
    couch_httpd_oauth.erl \
    couch_httpd_external.erl \
    couch_httpd_show.erl \
    couch_httpd_view.erl \
    couch_httpd_misc_handlers.erl \
    couch_httpd_proxy.erl \
    couch_httpd_replicator.erl \
    couch_httpd_rewrite.erl \
    couch_httpd_stats_handlers.erl \
    couch_httpd_vhost.erl \
    couch_key_tree.erl \
    couch_log.erl \
    couch_native_process.erl \
    couch_os_daemons.erl \
    couch_os_process.erl \
    couch_primary_sup.erl \
    couch_query_servers.erl \
    couch_ref_counter.erl \
    couch_rep_db_listener.erl \
<<<<<<< HEAD
    couch_rep_sup.erl \
    couch_replication_notifier.erl \
    couch_replicator.erl \
    couch_replicator_doc_copier.erl \
    couch_replicator_rev_finder.erl \
    couch_replicator_utils.erl \
=======
    couch_secondary_sup.erl \
>>>>>>> 57acba7e
    couch_server.erl \
    couch_server_sup.erl \
    couch_stats_aggregator.erl \
    couch_stats_collector.erl \
    couch_stream.erl \
    couch_task_status.erl \
    couch_util.erl \
    couch_uuids.erl \
    couch_view.erl \
    couch_view_compactor.erl \
    couch_view_updater.erl \
    couch_view_group.erl \
    couch_db_updater.erl \
    couch_work_queue.erl \
    json_stream_parse.erl

EXTRA_DIST = $(source_files) couch_api_wrap.hrl couch_db.hrl couch_js_functions.hrl

compiled_files = \
    couch.app \
    couch.beam \
    couch_api_wrap.beam \
    couch_api_wrap_httpc.beam \
    couch_app.beam \
    couch_auth_cache.beam \
    couch_btree.beam \
    couch_changes.beam \
    couch_config.beam \
    couch_config_writer.beam \
    couch_db.beam \
    couch_db_update_notifier.beam \
    couch_db_update_notifier_sup.beam \
    couch_doc.beam \
    couch_drv.beam \
    couch_event_sup.beam \
    couch_external_manager.beam \
    couch_external_server.beam \
    couch_file.beam \
    couch_httpc_pool.beam \
    couch_httpd.beam \
    couch_httpd_db.beam \
    couch_httpd_auth.beam \
    couch_httpd_oauth.beam \
    couch_httpd_proxy.beam \
    couch_httpd_external.beam \
    couch_httpd_show.beam \
    couch_httpd_view.beam \
    couch_httpd_misc_handlers.beam \
    couch_httpd_replicator.beam \
    couch_httpd_rewrite.beam \
    couch_httpd_stats_handlers.beam \
    couch_httpd_vhost.beam \
    couch_key_tree.beam \
    couch_log.beam \
    couch_native_process.beam \
    couch_os_daemons.beam \
    couch_os_process.beam \
    couch_primary_sup.beam \
    couch_query_servers.beam \
    couch_ref_counter.beam \
    couch_rep_db_listener.beam \
<<<<<<< HEAD
    couch_rep_sup.beam \
    couch_replication_notifier.beam \
    couch_replicator.beam \
    couch_replicator_doc_copier.beam \
    couch_replicator_rev_finder.beam \
    couch_replicator_utils.beam \
=======
    couch_secondary_sup.beam \
>>>>>>> 57acba7e
    couch_server.beam \
    couch_server_sup.beam \
    couch_stats_aggregator.beam \
    couch_stats_collector.beam \
    couch_stream.beam \
    couch_task_status.beam \
    couch_util.beam \
    couch_uuids.beam \
    couch_view.beam \
    couch_view_compactor.beam \
    couch_view_updater.beam \
    couch_view_group.beam \
    couch_db_updater.beam \
    couch_work_queue.beam \
    json_stream_parse.beam

# doc_base = \
#     erlang.png \
#     index.html \
#     modules-frame.html \
#     overview-summary.html \
#     packages-frame.html \
#     stylesheet.css

# doc_modules = \
#     couch_btree.html \
#     couch_config.html \
#     couch_config_writer.html \
#     couch_db.html \
#     couch_db_update_notifier.html \
#     couch_db_update_notifier_sup.html \
#     couch_doc.html \
#     couch_event_sup.html \
#     couch_file.html \
#     couch_httpd.html \
#     couch_key_tree.html \
#     couch_log.html \
#     couch_query_servers.html \
#     couch_rep.html \
#     couch_rep_sup.html \
#     couch_server.html \
#     couch_server_sup.html \
#     couch_stream.html \
#     couch_util.html \
#     couch_view.html

if WINDOWS
couch.app: couch.app.tpl
	modules=`find . -name "couch*.erl" -exec basename {} .erl \; | tr '\n' ',' | sed "s/,$$//"`; \
	sed -e "s|%package_name%|@package_name@|g" \
			-e "s|%version%|@version@|g" \
			-e "s|@modules@|$$modules|g" \
			-e "s|%localconfdir%|../etc/couchdb|g" \
			-e "s|@defaultini@|default.ini|g" \
			-e "s|@localini@|local.ini|g" > \
	$@ < $<
else
couch.app: couch.app.tpl
	modules=`{ find . -name "*.erl" -exec basename {} .erl \; | tr '\n' ','; echo ''; } | sed "s/,$$//"`; \
	sed -e "s|%package_name%|@package_name@|g" \
			-e "s|%version%|@version@|g" \
			-e "s|@modules@|$$modules|g" \
			-e "s|%localconfdir%|@localconfdir@|g" \
			-e "s|@defaultini@|default.ini|g" \
			-e "s|@localini@|local.ini|g" > \
	$@ < $<
	chmod +x $@
endif

# $(dist_devdoc_DATA): edoc-info

# $(ERL) -noshell -run edoc_run files [\"$<\"]

%.beam: %.erl couch_api_wrap.hrl couch_db.hrl couch_js_functions.hrl
	$(ERLC) $(ERLC_FLAGS) ${TEST} $<;
<|MERGE_RESOLUTION|>--- conflicted
+++ resolved
@@ -68,16 +68,13 @@
     couch_query_servers.erl \
     couch_ref_counter.erl \
     couch_rep_db_listener.erl \
-<<<<<<< HEAD
     couch_rep_sup.erl \
     couch_replication_notifier.erl \
     couch_replicator.erl \
     couch_replicator_doc_copier.erl \
     couch_replicator_rev_finder.erl \
     couch_replicator_utils.erl \
-=======
     couch_secondary_sup.erl \
->>>>>>> 57acba7e
     couch_server.erl \
     couch_server_sup.erl \
     couch_stats_aggregator.erl \
@@ -139,16 +136,13 @@
     couch_query_servers.beam \
     couch_ref_counter.beam \
     couch_rep_db_listener.beam \
-<<<<<<< HEAD
     couch_rep_sup.beam \
     couch_replication_notifier.beam \
     couch_replicator.beam \
     couch_replicator_doc_copier.beam \
     couch_replicator_rev_finder.beam \
     couch_replicator_utils.beam \
-=======
     couch_secondary_sup.beam \
->>>>>>> 57acba7e
     couch_server.beam \
     couch_server_sup.beam \
     couch_stats_aggregator.beam \
