% Licensed under the Apache License, Version 2.0 (the "License"); you may not
% use this file except in compliance with the License. You may obtain a copy of
% the License at
%
%   http://www.apache.org/licenses/LICENSE-2.0
%
% Unless required by applicable law or agreed to in writing, software
% distributed under the License is distributed on an "AS IS" BASIS, WITHOUT
% WARRANTIES OR CONDITIONS OF ANY KIND, either express or implied. See the
% License for the specific language governing permissions and limitations under
% the License.

-module(couch_btree).

-export([open/2, open/3, query_modify/4, add/2, add_remove/3]).
-export([fold/4, full_reduce/1, final_reduce/2, foldl/3, foldl/4]).
-export([fold_reduce/4, lookup/2, get_state/1, set_options/2]).

-include("couch_db.hrl").
-define(CHUNK_THRESHOLD, 16#4ff).

<<<<<<< HEAD
-record(btree,
    {fd,
    root,
    extract_kv = fun({Key, Value}) -> {Key, Value} end,
    assemble_kv =  fun(Key, Value) -> {Key, Value} end,
    less = fun(A, B) -> A < B end,
    reduce = nil,
    cache = nil
    }).

=======
>>>>>>> 29f04eb3
extract(#btree{extract_kv=Extract}, Value) ->
    Extract(Value).

assemble(#btree{assemble_kv=Assemble}, Key, Value) ->
    Assemble(Key, Value).

less(#btree{less=Less}, A, B) ->
    Less(A, B).

% pass in 'nil' for State if a new Btree.
open(State, Fd) ->
    open(State, Fd, []).

open(State, Fd, Options) ->
    {ok, set_options(#btree{root=State, fd=Fd}, Options)}.


set_options(Bt, []) ->
    Bt;
set_options(Bt, [{split, Extract}|Rest]) ->
    set_options(Bt#btree{extract_kv=Extract}, Rest);
set_options(Bt, [{join, Assemble}|Rest]) ->
    set_options(Bt#btree{assemble_kv=Assemble}, Rest);
set_options(Bt, [{less, Less}|Rest]) ->
    set_options(Bt#btree{less=Less}, Rest);
set_options(Bt, [{reduce, Reduce}|Rest]) ->
    set_options(Bt#btree{reduce=Reduce}, Rest);
set_options(Bt, [{cache, Cache}|Rest]) ->
    set_options(Bt#btree{cache=Cache}, Rest).

get_state(#btree{root=Root}) ->
    Root.

final_reduce(#btree{reduce=Reduce}, Val) ->
    final_reduce(Reduce, Val);
final_reduce(Reduce, {[], []}) ->
    Reduce(reduce, []);
final_reduce(_Bt, {[], [Red]}) ->
    Red;
final_reduce(Reduce, {[], Reductions}) ->
    Reduce(rereduce, Reductions);
final_reduce(Reduce, {KVs, Reductions}) ->
    Red = Reduce(reduce, KVs),
    final_reduce(Reduce, {[], [Red | Reductions]}).

fold_reduce(#btree{root=Root}=Bt, Fun, Acc, Options) ->
    Dir = couch_util:get_value(dir, Options, fwd),
    StartKey = couch_util:get_value(start_key, Options),
    EndKey = couch_util:get_value(end_key, Options),
    KeyGroupFun = couch_util:get_value(key_group_fun, Options, fun(_,_) -> true end),
    {StartKey2, EndKey2} =
    case Dir of
        rev -> {EndKey, StartKey};
        fwd -> {StartKey, EndKey}
    end,
    try
        {ok, Acc2, GroupedRedsAcc2, GroupedKVsAcc2, GroupedKey2} =
            reduce_stream_node(Bt, Dir, Root, StartKey2, EndKey2, undefined, [], [],
            KeyGroupFun, Fun, Acc),
        if GroupedKey2 == undefined ->
            {ok, Acc2};
        true ->
            case Fun(GroupedKey2, {GroupedKVsAcc2, GroupedRedsAcc2}, Acc2) of
            {ok, Acc3} -> {ok, Acc3};
            {stop, Acc3} -> {ok, Acc3}
            end
        end
    catch
        throw:{stop, AccDone} -> {ok, AccDone}
    end.

full_reduce(#btree{root=nil,reduce=Reduce}) ->
    {ok, Reduce(reduce, [])};
full_reduce(#btree{root={_P, Red}}) ->
    {ok, Red}.

% wraps a 2 arity function with the proper 3 arity function
convert_fun_arity(Fun) when is_function(Fun, 2) ->
    fun(KV, _Reds, AccIn) -> Fun(KV, AccIn) end;
convert_fun_arity(Fun) when is_function(Fun, 3) ->
    Fun.    % Already arity 3

make_key_in_end_range_function(#btree{less=Less}, fwd, Options) ->
    case couch_util:get_value(end_key_gt, Options) of
    undefined ->
        case couch_util:get_value(end_key, Options) of
        undefined ->
            fun(_Key) -> true end;
        LastKey ->
            fun(Key) -> not Less(LastKey, Key) end
        end;
    EndKey ->
        fun(Key) -> Less(Key, EndKey) end
    end;
make_key_in_end_range_function(#btree{less=Less}, rev, Options) ->
    case couch_util:get_value(end_key_gt, Options) of
    undefined ->
        case couch_util:get_value(end_key, Options) of
        undefined ->
            fun(_Key) -> true end;
        LastKey ->
            fun(Key) -> not Less(Key, LastKey) end
        end;
    EndKey ->
        fun(Key) -> Less(EndKey, Key) end
    end.


foldl(Bt, Fun, Acc) ->
    fold(Bt, Fun, Acc, []).

foldl(Bt, Fun, Acc, Options) ->
    fold(Bt, Fun, Acc, Options).


fold(#btree{root=nil}, _Fun, Acc, _Options) ->
    {ok, {[], []}, Acc};
fold(#btree{root=Root}=Bt, Fun, Acc, Options) ->
    Dir = couch_util:get_value(dir, Options, fwd),
    InRange = make_key_in_end_range_function(Bt, Dir, Options),
    Result =
    case couch_util:get_value(start_key, Options) of
    undefined ->
        stream_node(Bt, [], Bt#btree.root, InRange, Dir,
                convert_fun_arity(Fun), Acc);
    StartKey ->
        stream_node(Bt, [], Bt#btree.root, StartKey, InRange, Dir,
                convert_fun_arity(Fun), Acc)
    end,
    case Result of
    {ok, Acc2}->
        {_P, FullReduction} = Root,
        {ok, {[], [FullReduction]}, Acc2};
    {stop, LastReduction, Acc2} ->
        {ok, LastReduction, Acc2}
    end.

add(Bt, InsertKeyValues) ->
    add_remove(Bt, InsertKeyValues, []).

add_remove(Bt, InsertKeyValues, RemoveKeys) ->
    {ok, [], Bt2} = query_modify(Bt, [], InsertKeyValues, RemoveKeys),
    {ok, Bt2}.

query_modify(Bt, LookupKeys, InsertValues, RemoveKeys) ->
    #btree{root=Root} = Bt,
    InsertActions = lists:map(
        fun(KeyValue) ->
            {Key, Value} = extract(Bt, KeyValue),
            {insert, Key, Value}
        end, InsertValues),
    RemoveActions = [{remove, Key, nil} || Key <- RemoveKeys],
    FetchActions = [{fetch, Key, nil} || Key <- LookupKeys],
    SortFun =
        fun({OpA, A, _}, {OpB, B, _}) ->
            case A == B of
            % A and B are equal, sort by op.
            true -> op_order(OpA) < op_order(OpB);
            false ->
                less(Bt, A, B)
            end
        end,
    Actions = lists:sort(SortFun, lists:append([InsertActions, RemoveActions, FetchActions])),
    {ok, KeyPointers, QueryResults, Bt2} = modify_node(Bt, Root, Actions, []),
    {ok, NewRoot, Bt3} = complete_root(Bt2, KeyPointers),
    {ok, QueryResults, Bt3#btree{root=NewRoot}}.

% for ordering different operations with the same key.
% fetch < remove < insert
op_order(fetch) -> 1;
op_order(remove) -> 2;
op_order(insert) -> 3.

lookup(#btree{root=Root, less=Less}=Bt, Keys) ->
    SortedKeys = lists:sort(Less, Keys),
    {ok, SortedResults} = lookup(Bt, Root, SortedKeys),
    % We want to return the results in the same order as the keys were input
    % but we may have changed the order when we sorted. So we need to put the
    % order back into the results.
    couch_util:reorder_results(Keys, SortedResults).

lookup(_Bt, nil, Keys) ->
    {ok, [{Key, not_found} || Key <- Keys]};
lookup(Bt, {Pointer, _Reds}, Keys) ->
    {NodeType, NodeList} = get_node(Bt, Pointer),
    case NodeType of
    kp_node ->
        lookup_kpnode(Bt, list_to_tuple(NodeList), 1, Keys, []);
    kv_node ->
        lookup_kvnode(Bt, list_to_tuple(NodeList), 1, Keys, [])
    end.

lookup_kpnode(_Bt, _NodeTuple, _LowerBound, [], Output) ->
    {ok, lists:reverse(Output)};
lookup_kpnode(_Bt, NodeTuple, LowerBound, Keys, Output) when tuple_size(NodeTuple) < LowerBound ->
    {ok, lists:reverse(Output, [{Key, not_found} || Key <- Keys])};
lookup_kpnode(Bt, NodeTuple, LowerBound, [FirstLookupKey | _] = LookupKeys, Output) ->
    N = find_first_gteq(Bt, NodeTuple, LowerBound, tuple_size(NodeTuple), FirstLookupKey),
    {Key, PointerInfo} = element(N, NodeTuple),
    SplitFun = fun(LookupKey) -> not less(Bt, Key, LookupKey) end,
    case lists:splitwith(SplitFun, LookupKeys) of
    {[], GreaterQueries} ->
        lookup_kpnode(Bt, NodeTuple, N + 1, GreaterQueries, Output);
    {LessEqQueries, GreaterQueries} ->
        {ok, Results} = lookup(Bt, PointerInfo, LessEqQueries),
        lookup_kpnode(Bt, NodeTuple, N + 1, GreaterQueries, lists:reverse(Results, Output))
    end.


lookup_kvnode(_Bt, _NodeTuple, _LowerBound, [], Output) ->
    {ok, lists:reverse(Output)};
lookup_kvnode(_Bt, NodeTuple, LowerBound, Keys, Output) when tuple_size(NodeTuple) < LowerBound ->
    % keys not found
    {ok, lists:reverse(Output, [{Key, not_found} || Key <- Keys])};
lookup_kvnode(Bt, NodeTuple, LowerBound, [LookupKey | RestLookupKeys], Output) ->
    N = find_first_gteq(Bt, NodeTuple, LowerBound, tuple_size(NodeTuple), LookupKey),
    {Key, Value} = element(N, NodeTuple),
    case less(Bt, LookupKey, Key) of
    true ->
        % LookupKey is less than Key
        lookup_kvnode(Bt, NodeTuple, N, RestLookupKeys, [{LookupKey, not_found} | Output]);
    false ->
        case less(Bt, Key, LookupKey) of
        true ->
            % LookupKey is greater than Key
            lookup_kvnode(Bt, NodeTuple, N+1, RestLookupKeys, [{LookupKey, not_found} | Output]);
        false ->
            % LookupKey is equal to Key
            lookup_kvnode(Bt, NodeTuple, N, RestLookupKeys, [{LookupKey, {ok, assemble(Bt, LookupKey, Value)}} | Output])
        end
    end.


complete_root(Bt, []) ->
    {ok, nil, Bt};
complete_root(Bt, [{_Key, PointerInfo}])->
    {ok, PointerInfo, Bt};
complete_root(Bt, KPs) ->
    {ok, ResultKeyPointers, Bt2} = write_node(Bt, kp_node, KPs),
    complete_root(Bt2, ResultKeyPointers).

%%%%%%%%%%%%% The chunkify function sucks! %%%%%%%%%%%%%
% It is inaccurate as it does not account for compression when blocks are
% written. Plus with the "case byte_size(term_to_binary(InList)) of" code
% it's probably really inefficient.

chunkify(InList) ->
    case byte_size(term_to_binary(InList)) of
    Size when Size > ?CHUNK_THRESHOLD ->
        NumberOfChunksLikely = ((Size div ?CHUNK_THRESHOLD) + 1),
        ChunkThreshold = Size div NumberOfChunksLikely,
        chunkify(InList, ChunkThreshold, [], 0, []);
    _Else ->
        [InList]
    end.

chunkify([], _ChunkThreshold, [], 0, OutputChunks) ->
    lists:reverse(OutputChunks);
chunkify([], _ChunkThreshold, OutList, _OutListSize, OutputChunks) ->
    lists:reverse([lists:reverse(OutList) | OutputChunks]);
chunkify([InElement | RestInList], ChunkThreshold, OutList, OutListSize, OutputChunks) ->
    case byte_size(term_to_binary(InElement)) of
    Size when (Size + OutListSize) > ChunkThreshold andalso OutList /= [] ->
        chunkify(RestInList, ChunkThreshold, [], 0, [lists:reverse([InElement | OutList]) | OutputChunks]);
    Size ->
        chunkify(RestInList, ChunkThreshold, [InElement | OutList], OutListSize + Size, OutputChunks)
    end.

modify_node(Bt, RootPointerInfo, Actions, QueryOutput) ->
    case RootPointerInfo of
    nil ->
        NodeType = kv_node,
        NodeList = [];
    {Pointer, _Reds} ->
        {NodeType, NodeList} = get_node(Bt, Pointer)
    end,
    NodeTuple = list_to_tuple(NodeList),

    {ok, NewNodeList, QueryOutput2, Bt2} =
    case NodeType of
    kp_node -> modify_kpnode(Bt, NodeTuple, 1, Actions, [], QueryOutput);
    kv_node -> modify_kvnode(Bt, NodeTuple, 1, Actions, [], QueryOutput)
    end,
    case NewNodeList of
    [] ->  % no nodes remain
        {ok, [], QueryOutput2, Bt2};
    NodeList ->  % nothing changed
        {LastKey, _LastValue} = element(tuple_size(NodeTuple), NodeTuple),
        {ok, [{LastKey, RootPointerInfo}], QueryOutput2, Bt2};
    _Else2 ->
        {ok, ResultList, Bt3} = write_node(Bt2, NodeType, NewNodeList),
        {ok, ResultList, QueryOutput2, Bt3}
    end.

reduce_node(#btree{reduce=nil}, _NodeType, _NodeList) ->
    [];
reduce_node(#btree{reduce=R}, kp_node, NodeList) ->
    R(rereduce, [Red || {_K, {_P, Red}} <- NodeList]);
reduce_node(#btree{reduce=R}=Bt, kv_node, NodeList) ->
    R(reduce, [assemble(Bt, K, V) || {K, V} <- NodeList]).


get_node(#btree{fd = Fd, cache = nil}, NodePos) ->
    {ok, {NodeType, NodeList}} = couch_file:pread_term(Fd, NodePos),
    {NodeType, NodeList};
get_node(#btree{fd = Fd, cache = Cache}, NodePos) ->
    case couch_cache:get(Cache, NodePos) of
    {ok, NodeBin} ->
        binary_to_term(NodeBin);
    not_found ->
        {ok, NodeBin} = couch_file:pread_binary(Fd, NodePos),
        ok = couch_cache:put(Cache, NodePos, NodeBin),
        binary_to_term(NodeBin)
    end.

write_node(#btree{cache = Cache} = Bt, NodeType, NodeList) ->
    % split up nodes into smaller sizes
    NodeListList = chunkify(NodeList),
    % now write out each chunk and return the KeyPointer pairs for those nodes
    ResultList = [
        begin
            NodeBin = term_to_binary({NodeType, ANodeList}),
            {ok, Pointer} = couch_file:append_binary(Bt#btree.fd, NodeBin),
            case Cache of
            nil ->
                ok;
            _ ->
                ok = couch_cache:put(Cache, Pointer, NodeBin)
            end,
            {LastKey, _} = lists:last(ANodeList),
            {LastKey, {Pointer, reduce_node(Bt, NodeType, ANodeList)}}
        end
    ||
        ANodeList <- NodeListList
    ],
    {ok, ResultList, Bt}.

modify_kpnode(Bt, {}, _LowerBound, Actions, [], QueryOutput) ->
    modify_node(Bt, nil, Actions, QueryOutput);
modify_kpnode(Bt, NodeTuple, LowerBound, [], ResultNode, QueryOutput) ->
    {ok, lists:reverse(ResultNode, bounded_tuple_to_list(NodeTuple, LowerBound,
            tuple_size(NodeTuple), [])), QueryOutput, Bt};
modify_kpnode(Bt, NodeTuple, LowerBound,
        [{_, FirstActionKey, _}|_]=Actions, ResultNode, QueryOutput) ->
    Sz = tuple_size(NodeTuple),
    N = find_first_gteq(Bt, NodeTuple, LowerBound, Sz, FirstActionKey),
    case N =:= Sz of
    true  ->
        % perform remaining actions on last node
        {_, PointerInfo} = element(Sz, NodeTuple),
        {ok, ChildKPs, QueryOutput2, Bt2} =
            modify_node(Bt, PointerInfo, Actions, QueryOutput),
        NodeList = lists:reverse(ResultNode, bounded_tuple_to_list(NodeTuple, LowerBound,
            Sz - 1, ChildKPs)),
        {ok, NodeList, QueryOutput2, Bt2};
    false ->
        {NodeKey, PointerInfo} = element(N, NodeTuple),
        SplitFun = fun({_ActionType, ActionKey, _ActionValue}) ->
                not less(Bt, NodeKey, ActionKey)
            end,
        {LessEqQueries, GreaterQueries} = lists:splitwith(SplitFun, Actions),
        {ok, ChildKPs, QueryOutput2, Bt2} =
                modify_node(Bt, PointerInfo, LessEqQueries, QueryOutput),
        ResultNode2 = lists:reverse(ChildKPs, bounded_tuple_to_revlist(NodeTuple,
                LowerBound, N - 1, ResultNode)),
        modify_kpnode(Bt2, NodeTuple, N+1, GreaterQueries, ResultNode2, QueryOutput2)
    end.

bounded_tuple_to_revlist(_Tuple, Start, End, Tail) when Start > End ->
    Tail;
bounded_tuple_to_revlist(Tuple, Start, End, Tail) ->
    bounded_tuple_to_revlist(Tuple, Start+1, End, [element(Start, Tuple)|Tail]).

bounded_tuple_to_list(Tuple, Start, End, Tail) ->
    bounded_tuple_to_list2(Tuple, Start, End, [], Tail).

bounded_tuple_to_list2(_Tuple, Start, End, Acc, Tail) when Start > End ->
    lists:reverse(Acc, Tail);
bounded_tuple_to_list2(Tuple, Start, End, Acc, Tail) ->
    bounded_tuple_to_list2(Tuple, Start + 1, End, [element(Start, Tuple) | Acc], Tail).

find_first_gteq(_Bt, _Tuple, Start, End, _Key) when Start == End ->
    End;
find_first_gteq(Bt, Tuple, Start, End, Key) ->
    Mid = Start + ((End - Start) div 2),
    {TupleKey, _} = element(Mid, Tuple),
    case less(Bt, TupleKey, Key) of
    true ->
        find_first_gteq(Bt, Tuple, Mid+1, End, Key);
    false ->
        find_first_gteq(Bt, Tuple, Start, Mid, Key)
    end.

modify_kvnode(Bt, NodeTuple, LowerBound, [], ResultNode, QueryOutput) ->
    {ok, lists:reverse(ResultNode, bounded_tuple_to_list(NodeTuple, LowerBound, tuple_size(NodeTuple), [])), QueryOutput, Bt};
modify_kvnode(Bt, NodeTuple, LowerBound, [{ActionType, ActionKey, ActionValue} | RestActions], ResultNode, QueryOutput) when LowerBound > tuple_size(NodeTuple) ->
    case ActionType of
    insert ->
        modify_kvnode(Bt, NodeTuple, LowerBound, RestActions, [{ActionKey, ActionValue} | ResultNode], QueryOutput);
    remove ->
        % just drop the action
        modify_kvnode(Bt, NodeTuple, LowerBound, RestActions, ResultNode, QueryOutput);
    fetch ->
        % the key/value must not exist in the tree
        modify_kvnode(Bt, NodeTuple, LowerBound, RestActions, ResultNode, [{not_found, {ActionKey, nil}} | QueryOutput])
    end;
modify_kvnode(Bt, NodeTuple, LowerBound, [{ActionType, ActionKey, ActionValue} | RestActions], AccNode, QueryOutput) ->
    N = find_first_gteq(Bt, NodeTuple, LowerBound, tuple_size(NodeTuple), ActionKey),
    {Key, Value} = element(N, NodeTuple),
    ResultNode =  bounded_tuple_to_revlist(NodeTuple, LowerBound, N - 1, AccNode),
    case less(Bt, ActionKey, Key) of
    true ->
        case ActionType of
        insert ->
            % ActionKey is less than the Key, so insert
            modify_kvnode(Bt, NodeTuple, N, RestActions, [{ActionKey, ActionValue} | ResultNode], QueryOutput);
        remove ->
            % ActionKey is less than the Key, just drop the action
            modify_kvnode(Bt, NodeTuple, N, RestActions, ResultNode, QueryOutput);
        fetch ->
            % ActionKey is less than the Key, the key/value must not exist in the tree
            modify_kvnode(Bt, NodeTuple, N, RestActions, ResultNode, [{not_found, {ActionKey, nil}} | QueryOutput])
        end;
    false ->
        % ActionKey and Key are maybe equal.
        case less(Bt, Key, ActionKey) of
        false ->
            case ActionType of
            insert ->
                modify_kvnode(Bt, NodeTuple, N+1, RestActions, [{ActionKey, ActionValue} | ResultNode], QueryOutput);
            remove ->
                modify_kvnode(Bt, NodeTuple, N+1, RestActions, ResultNode, QueryOutput);
            fetch ->
                % ActionKey is equal to the Key, insert into the QueryOuput, but re-process the node
                % since an identical action key can follow it.
                modify_kvnode(Bt, NodeTuple, N, RestActions, ResultNode, [{ok, assemble(Bt, Key, Value)} | QueryOutput])
            end;
        true ->
            modify_kvnode(Bt, NodeTuple, N + 1, [{ActionType, ActionKey, ActionValue} | RestActions], [{Key, Value} | ResultNode], QueryOutput)
        end
    end.


reduce_stream_node(_Bt, _Dir, nil, _KeyStart, _KeyEnd, GroupedKey, GroupedKVsAcc,
        GroupedRedsAcc, _KeyGroupFun, _Fun, Acc) ->
    {ok, Acc, GroupedRedsAcc, GroupedKVsAcc, GroupedKey};
reduce_stream_node(Bt, Dir, {P, _R}, KeyStart, KeyEnd, GroupedKey, GroupedKVsAcc,
        GroupedRedsAcc, KeyGroupFun, Fun, Acc) ->
    case get_node(Bt, P) of
    {kp_node, NodeList} ->
        reduce_stream_kp_node(Bt, Dir, NodeList, KeyStart, KeyEnd, GroupedKey,
                GroupedKVsAcc, GroupedRedsAcc, KeyGroupFun, Fun, Acc);
    {kv_node, KVs} ->
        reduce_stream_kv_node(Bt, Dir, KVs, KeyStart, KeyEnd, GroupedKey,
                GroupedKVsAcc, GroupedRedsAcc, KeyGroupFun, Fun, Acc)
    end.

reduce_stream_kv_node(Bt, Dir, KVs, KeyStart, KeyEnd,
                        GroupedKey, GroupedKVsAcc, GroupedRedsAcc,
                        KeyGroupFun, Fun, Acc) ->

    GTEKeyStartKVs =
    case KeyStart of
    undefined ->
        KVs;
    _ ->
        lists:dropwhile(fun({Key,_}) -> less(Bt, Key, KeyStart) end, KVs)
    end,
    KVs2 =
    case KeyEnd of
    undefined ->
        GTEKeyStartKVs;
    _ ->
        lists:takewhile(
            fun({Key,_}) ->
                not less(Bt, KeyEnd, Key)
            end, GTEKeyStartKVs)
    end,
    reduce_stream_kv_node2(Bt, adjust_dir(Dir, KVs2), GroupedKey, GroupedKVsAcc, GroupedRedsAcc,
                        KeyGroupFun, Fun, Acc).


reduce_stream_kv_node2(_Bt, [], GroupedKey, GroupedKVsAcc, GroupedRedsAcc,
        _KeyGroupFun, _Fun, Acc) ->
    {ok, Acc, GroupedRedsAcc, GroupedKVsAcc, GroupedKey};
reduce_stream_kv_node2(Bt, [{Key, Value}| RestKVs], GroupedKey, GroupedKVsAcc,
        GroupedRedsAcc, KeyGroupFun, Fun, Acc) ->
    case GroupedKey of
    undefined ->
        reduce_stream_kv_node2(Bt, RestKVs, Key,
                [assemble(Bt,Key,Value)], [], KeyGroupFun, Fun, Acc);
    _ ->

        case KeyGroupFun(GroupedKey, Key) of
        true ->
            reduce_stream_kv_node2(Bt, RestKVs, GroupedKey,
                [assemble(Bt,Key,Value)|GroupedKVsAcc], GroupedRedsAcc, KeyGroupFun,
                Fun, Acc);
        false ->
            case Fun(GroupedKey, {GroupedKVsAcc, GroupedRedsAcc}, Acc) of
            {ok, Acc2} ->
                reduce_stream_kv_node2(Bt, RestKVs, Key, [assemble(Bt,Key,Value)],
                    [], KeyGroupFun, Fun, Acc2);
            {stop, Acc2} ->
                throw({stop, Acc2})
            end
        end
    end.

reduce_stream_kp_node(Bt, Dir, NodeList, KeyStart, KeyEnd,
                        GroupedKey, GroupedKVsAcc, GroupedRedsAcc,
                        KeyGroupFun, Fun, Acc) ->
    Nodes =
    case KeyStart of
    undefined ->
        NodeList;
    _ ->
        lists:dropwhile(
            fun({Key,_}) ->
                less(Bt, Key, KeyStart)
            end, NodeList)
    end,
    NodesInRange =
    case KeyEnd of
    undefined ->
        Nodes;
    _ ->
        {InRange, MaybeInRange} = lists:splitwith(
            fun({Key,_}) ->
                less(Bt, Key, KeyEnd)
            end, Nodes),
        InRange ++ case MaybeInRange of [] -> []; [FirstMaybe|_] -> [FirstMaybe] end
    end,
    reduce_stream_kp_node2(Bt, Dir, adjust_dir(Dir, NodesInRange), KeyStart, KeyEnd,
        GroupedKey, GroupedKVsAcc, GroupedRedsAcc, KeyGroupFun, Fun, Acc).


reduce_stream_kp_node2(Bt, Dir, [{_Key, NodeInfo} | RestNodeList], KeyStart, KeyEnd,
                        undefined, [], [], KeyGroupFun, Fun, Acc) ->
    {ok, Acc2, GroupedRedsAcc2, GroupedKVsAcc2, GroupedKey2} =
            reduce_stream_node(Bt, Dir, NodeInfo, KeyStart, KeyEnd, undefined,
                [], [], KeyGroupFun, Fun, Acc),
    reduce_stream_kp_node2(Bt, Dir, RestNodeList, KeyStart, KeyEnd, GroupedKey2,
            GroupedKVsAcc2, GroupedRedsAcc2, KeyGroupFun, Fun, Acc2);
reduce_stream_kp_node2(Bt, Dir, NodeList, KeyStart, KeyEnd,
        GroupedKey, GroupedKVsAcc, GroupedRedsAcc, KeyGroupFun, Fun, Acc) ->
    {Grouped0, Ungrouped0} = lists:splitwith(fun({Key,_}) ->
        KeyGroupFun(GroupedKey, Key) end, NodeList),
    {GroupedNodes, UngroupedNodes} =
    case Grouped0 of
    [] ->
        {Grouped0, Ungrouped0};
    _ ->
        [FirstGrouped | RestGrouped] = lists:reverse(Grouped0),
        {RestGrouped, [FirstGrouped | Ungrouped0]}
    end,
    GroupedReds = [R || {_, {_,R}} <- GroupedNodes],
    case UngroupedNodes of
    [{_Key, NodeInfo}|RestNodes] ->
        {ok, Acc2, GroupedRedsAcc2, GroupedKVsAcc2, GroupedKey2} =
            reduce_stream_node(Bt, Dir, NodeInfo, KeyStart, KeyEnd, GroupedKey,
                GroupedKVsAcc, GroupedReds ++ GroupedRedsAcc, KeyGroupFun, Fun, Acc),
        reduce_stream_kp_node2(Bt, Dir, RestNodes, KeyStart, KeyEnd, GroupedKey2,
                GroupedKVsAcc2, GroupedRedsAcc2, KeyGroupFun, Fun, Acc2);
    [] ->
        {ok, Acc, GroupedReds ++ GroupedRedsAcc, GroupedKVsAcc, GroupedKey}
    end.

adjust_dir(fwd, List) ->
    List;
adjust_dir(rev, List) ->
    lists:reverse(List).

stream_node(Bt, Reds, {Pointer, _Reds}, StartKey, InRange, Dir, Fun, Acc) ->
    {NodeType, NodeList} = get_node(Bt, Pointer),
    case NodeType of
    kp_node ->
        stream_kp_node(Bt, Reds, adjust_dir(Dir, NodeList), StartKey, InRange, Dir, Fun, Acc);
    kv_node ->
        stream_kv_node(Bt, Reds, adjust_dir(Dir, NodeList), StartKey, InRange, Dir, Fun, Acc)
    end.

stream_node(Bt, Reds, {Pointer, _Reds}, InRange, Dir, Fun, Acc) ->
    {NodeType, NodeList} = get_node(Bt, Pointer),
    case NodeType of
    kp_node ->
        stream_kp_node(Bt, Reds, adjust_dir(Dir, NodeList), InRange, Dir, Fun, Acc);
    kv_node ->
        stream_kv_node2(Bt, Reds, [], adjust_dir(Dir, NodeList), InRange, Dir, Fun, Acc)
    end.

stream_kp_node(_Bt, _Reds, [], _InRange, _Dir, _Fun, Acc) ->
    {ok, Acc};
stream_kp_node(Bt, Reds, [{_Key, {Pointer, Red}} | Rest], InRange, Dir, Fun, Acc) ->
    case stream_node(Bt, Reds, {Pointer, Red}, InRange, Dir, Fun, Acc) of
    {ok, Acc2} ->
        stream_kp_node(Bt, [Red | Reds], Rest, InRange, Dir, Fun, Acc2);
    {stop, LastReds, Acc2} ->
        {stop, LastReds, Acc2}
    end.

drop_nodes(_Bt, Reds, _StartKey, []) ->
    {Reds, []};
drop_nodes(Bt, Reds, StartKey, [{NodeKey, {Pointer, Red}} | RestKPs]) ->
    case less(Bt, NodeKey, StartKey) of
    true -> drop_nodes(Bt, [Red | Reds], StartKey, RestKPs);
    false -> {Reds, [{NodeKey, {Pointer, Red}} | RestKPs]}
    end.

stream_kp_node(Bt, Reds, KPs, StartKey, InRange, Dir, Fun, Acc) ->
    {NewReds, NodesToStream} =
    case Dir of
    fwd ->
        % drop all nodes sorting before the key
        drop_nodes(Bt, Reds, StartKey, KPs);
    rev ->
        % keep all nodes sorting before the key, AND the first node to sort after
        RevKPs = lists:reverse(KPs),
         case lists:splitwith(fun({Key, _Pointer}) -> less(Bt, Key, StartKey) end, RevKPs) of
        {_RevsBefore, []} ->
            % everything sorts before it
            {Reds, KPs};
        {RevBefore, [FirstAfter | Drop]} ->
            {[Red || {_K,{_P,Red}} <- Drop] ++ Reds,
                 [FirstAfter | lists:reverse(RevBefore)]}
        end
    end,
    case NodesToStream of
    [] ->
        {ok, Acc};
    [{_Key, {Pointer, Red}} | Rest] ->
        case stream_node(Bt, NewReds, {Pointer, Red}, StartKey, InRange, Dir, Fun, Acc) of
        {ok, Acc2} ->
            stream_kp_node(Bt, [Red | NewReds], Rest, InRange, Dir, Fun, Acc2);
        {stop, LastReds, Acc2} ->
            {stop, LastReds, Acc2}
        end
    end.

stream_kv_node(Bt, Reds, KVs, StartKey, InRange, Dir, Fun, Acc) ->
    DropFun =
    case Dir of
    fwd ->
        fun({Key, _}) -> less(Bt, Key, StartKey) end;
    rev ->
        fun({Key, _}) -> less(Bt, StartKey, Key) end
    end,
    {LTKVs, GTEKVs} = lists:splitwith(DropFun, KVs),
    AssembleLTKVs = [assemble(Bt,K,V) || {K,V} <- LTKVs],
    stream_kv_node2(Bt, Reds, AssembleLTKVs, GTEKVs, InRange, Dir, Fun, Acc).

stream_kv_node2(_Bt, _Reds, _PrevKVs, [], _InRange, _Dir, _Fun, Acc) ->
    {ok, Acc};
stream_kv_node2(Bt, Reds, PrevKVs, [{K,V} | RestKVs], InRange, Dir, Fun, Acc) ->
    case InRange(K) of
    false ->
        {stop, {PrevKVs, Reds}, Acc};
    true ->
        AssembledKV = assemble(Bt, K, V),
        case Fun(AssembledKV, {PrevKVs, Reds}, Acc) of
        {ok, Acc2} ->
            stream_kv_node2(Bt, Reds, [AssembledKV | PrevKVs], RestKVs, InRange, Dir, Fun, Acc2);
        {stop, Acc2} ->
            {stop, {PrevKVs, Reds}, Acc2}
        end
    end.<|MERGE_RESOLUTION|>--- conflicted
+++ resolved
@@ -19,19 +19,7 @@
 -include("couch_db.hrl").
 -define(CHUNK_THRESHOLD, 16#4ff).
 
-<<<<<<< HEAD
--record(btree,
-    {fd,
-    root,
-    extract_kv = fun({Key, Value}) -> {Key, Value} end,
-    assemble_kv =  fun(Key, Value) -> {Key, Value} end,
-    less = fun(A, B) -> A < B end,
-    reduce = nil,
-    cache = nil
-    }).
-
-=======
->>>>>>> 29f04eb3
+
 extract(#btree{extract_kv=Extract}, Value) ->
     Extract(Value).
 
