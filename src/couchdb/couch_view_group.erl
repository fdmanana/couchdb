% Licensed under the Apache License, Version 2.0 (the "License"); you may not
% use this file except in compliance with the License. You may obtain a copy of
% the License at
%
%   http://www.apache.org/licenses/LICENSE-2.0
%
% Unless required by applicable law or agreed to in writing, software
% distributed under the License is distributed on an "AS IS" BASIS, WITHOUT
% WARRANTIES OR CONDITIONS OF ANY KIND, either express or implied. See the
% License for the specific language governing permissions and limitations under
% the License.

-module(couch_view_group).
-behaviour(gen_server).

%% API
-export([start_link/1, request_group/2, request_group_info/1]).
-export([open_db_group/2, open_temp_group/5, design_doc_to_view_group/1,design_root/2]).

%% gen_server callbacks
-export([init/1, handle_call/3, handle_cast/2, handle_info/2,
         terminate/2, code_change/3]).

-include("couch_db.hrl").

-record(group_state, {
    type,
    db_name,
    init_args,
    group,
    updater_pid=nil,
    compactor_pid=nil,
    waiting_commit=false,
    waiting_list=[],
    ref_counter=nil
}).

% api methods
request_group(Pid, Seq) ->
    ?LOG_DEBUG("request_group {Pid, Seq} ~p", [{Pid, Seq}]),
    case gen_server:call(Pid, {request_group, Seq}, infinity) of
    {ok, Group, RefCounter} ->
        couch_ref_counter:add(RefCounter),
        {ok, Group};
    Error ->
        ?LOG_DEBUG("request_group Error ~p", [Error]),
        throw(Error)
    end.

request_group_info(Pid) ->
    case gen_server:call(Pid, request_group_info) of
    {ok, GroupInfoList} ->
        {ok, GroupInfoList};
    Error ->
        throw(Error)
    end.

% from template
start_link(InitArgs) ->
    case gen_server:start_link(couch_view_group,
            {InitArgs, self(), Ref = make_ref()}, []) of
    {ok, Pid} ->
        {ok, Pid};
    ignore ->
        receive
        {Ref, Pid, Error} ->
            case process_info(self(), trap_exit) of
            {trap_exit, true} -> receive {'EXIT', Pid, _} -> ok end;
            {trap_exit, false} -> ok
            end,
            Error
        end;
    Error ->
        Error
    end.

% init creates a closure which spawns the appropriate view_updater.
init({InitArgs, ReturnPid, Ref}) ->
    process_flag(trap_exit, true),
    case prepare_group(InitArgs, false) of
    {ok, #group{db=Db, fd=Fd, current_seq=Seq}=Group} ->
        case Seq > couch_db:get_update_seq(Db) of
        true ->
            ReturnPid ! {Ref, self(), {error, invalid_view_seq}},
            ignore;
        _ ->
            couch_db:monitor(Db),
            Owner = self(),
            Pid = spawn_link(
                fun()-> couch_view_updater:update(Owner, Group) end
            ),
            {ok, RefCounter} = couch_ref_counter:start([Fd]),
            {ok, #group_state{
                    db_name=couch_db:name(Db),
                    init_args=InitArgs,
                    updater_pid = Pid,
                    group=Group,
                    ref_counter=RefCounter}}
        end;
    Error ->
        ReturnPid ! {Ref, self(), Error},
        ignore
    end.




% There are two sources of messages: couch_view, which requests an up to date
% view group, and the couch_view_updater, which when spawned, updates the
% group and sends it back here. We employ a caching mechanism, so that between
% database writes, we don't have to spawn a couch_view_updater with every view
% request.

% The caching mechanism: each request is submitted with a seq_id for the
% database at the time it was read. We guarantee to return a view from that
% sequence or newer.

% If the request sequence is higher than our current high_target seq, we set
% that as the highest seqence. If the updater is not running, we launch it.

handle_call({request_group, RequestSeq}, From,
        #group_state{
            db_name=DbName,
            group=#group{current_seq=Seq}=Group,
            updater_pid=nil,
            waiting_list=WaitList
            }=State) when RequestSeq > Seq ->
    {ok, Db} = couch_db:open_int(DbName, []),
    Group2 = Group#group{db=Db},
    Owner = self(),
    Pid = spawn_link(fun()-> couch_view_updater:update(Owner, Group2) end),

    {noreply, State#group_state{
        updater_pid=Pid,
        group=Group2,
        waiting_list=[{From,RequestSeq}|WaitList]
        }, infinity};


% If the request seqence is less than or equal to the seq_id of a known Group,
% we respond with that Group.
handle_call({request_group, RequestSeq}, _From, #group_state{
            group = #group{current_seq=GroupSeq} = Group,
            ref_counter = RefCounter
        } = State) when RequestSeq =< GroupSeq  ->
    {reply, {ok, Group, RefCounter}, State};

% Otherwise: TargetSeq => RequestSeq > GroupSeq
% We've already initiated the appropriate action, so just hold the response until the group is up to the RequestSeq
handle_call({request_group, RequestSeq}, From,
        #group_state{waiting_list=WaitList}=State) ->
    {noreply, State#group_state{
        waiting_list=[{From, RequestSeq}|WaitList]
        }, infinity};

handle_call(request_group_info, _From, State) ->
    GroupInfo = get_group_info(State),
    {reply, {ok, GroupInfo}, State}.

handle_cast({start_compact, CompactFun}, #group_state{compactor_pid=nil}
        = State) ->
    #group_state{
        group = #group{name = GroupId, sig = GroupSig} = Group,
        init_args = {RootDir, DbName, _}
    } = State,
    ?LOG_INFO("View index compaction starting for ~s ~s", [DbName, GroupId]),
    {ok, Db} = couch_db:open_int(DbName, []),
    {ok, Fd} = open_index_file(compact, RootDir, DbName, GroupSig),
    NewGroup = reset_file(Db, Fd, DbName, Group),
    Pid = spawn_link(fun() -> CompactFun(Group, NewGroup) end),
    {noreply, State#group_state{compactor_pid = Pid}};
handle_cast({start_compact, _}, State) ->
    %% compact already running, this is a no-op
    {noreply, State};

handle_cast({compact_done, #group{current_seq=NewSeq} = NewGroup},
        #group_state{group = #group{current_seq=OldSeq}} = State)
        when NewSeq >= OldSeq ->
    #group_state{
        group = #group{name=GroupId, fd=OldFd, sig=GroupSig} = Group,
        init_args = {RootDir, DbName, _},
        updater_pid = UpdaterPid,
        compactor_pid = CompactorPid,
        ref_counter = RefCounter
    } = State,

    ?LOG_INFO("View index compaction complete for ~s ~s", [DbName, GroupId]),
    FileName = index_file_name(RootDir, DbName, GroupSig),
    CompactName = index_file_name(compact, RootDir, DbName, GroupSig),
    ok = couch_file:delete(RootDir, FileName),
    ok = file:rename(CompactName, FileName),

    %% if an updater is running, kill it and start a new one
    NewUpdaterPid =
    if is_pid(UpdaterPid) ->
        unlink(UpdaterPid),
        exit(UpdaterPid, view_compaction_complete),
        Owner = self(),
        spawn_link(fun()-> couch_view_updater:update(Owner, NewGroup) end);
    true ->
        nil
    end,

    %% cleanup old group
    unlink(CompactorPid),
    receive {'EXIT', CompactorPid, normal} -> ok after 0 -> ok end,
    unlink(OldFd),
    couch_ref_counter:drop(RefCounter),
    {ok, NewRefCounter} = couch_ref_counter:start([NewGroup#group.fd]),
    case Group#group.db of
        nil -> ok;
        Else -> couch_db:close(Else)
    end,

    self() ! delayed_commit,
    {noreply, State#group_state{
        group=NewGroup,
        ref_counter=NewRefCounter,
        compactor_pid=nil,
        updater_pid=NewUpdaterPid
    }};
handle_cast({compact_done, NewGroup}, State) ->
    #group_state{
        group = #group{name = GroupId, current_seq = CurrentSeq},
        init_args={_RootDir, DbName, _}
    } = State,
    ?LOG_INFO("View index compaction still behind for ~s ~s -- current: ~p " ++
        "compact: ~p", [DbName, GroupId, CurrentSeq, NewGroup#group.current_seq]),
    couch_db:close(NewGroup#group.db),
    {ok, Db} = couch_db:open_int(DbName, []),
    Pid = spawn_link(fun() ->
        {_,Ref} = erlang:spawn_monitor(fun() ->
            couch_view_updater:update(nil, NewGroup#group{db = Db})
        end),
        receive
            {'DOWN', Ref, _, _, {new_group, NewGroup2}} ->
                #group{name=GroupId} = NewGroup2,
                Pid2 = couch_view:get_group_server(DbName, GroupId),
                gen_server:cast(Pid2, {compact_done, NewGroup2})
        end
    end),
    {noreply, State#group_state{compactor_pid = Pid}};

handle_cast({partial_update, Pid, NewGroup}, #group_state{updater_pid=Pid}
        = State) ->
    #group_state{
        db_name = DbName,
        waiting_commit = WaitingCommit
    } = State,
    NewSeq = NewGroup#group.current_seq,
    ?LOG_INFO("checkpointing view update at seq ~p for ~s ~s", [NewSeq,
        DbName, NewGroup#group.name]),
    if not WaitingCommit ->
        erlang:send_after(1000, self(), delayed_commit);
    true -> ok
    end,
    {noreply, State#group_state{group=NewGroup, waiting_commit=true}};
handle_cast({partial_update, _, _}, State) ->
    %% message from an old (probably pre-compaction) updater; ignore
    {noreply, State}.

handle_info(delayed_commit, #group_state{db_name=DbName,group=Group}=State) ->
    {ok, Db} = couch_db:open_int(DbName, []),
    CommittedSeq = couch_db:get_committed_update_seq(Db),
    couch_db:close(Db),
    if CommittedSeq >= Group#group.current_seq ->
        % save the header
        Header = {Group#group.sig, get_index_header_data(Group)},
        ok = couch_file:write_header(Group#group.fd, Header),
        {noreply, State#group_state{waiting_commit=false}};
    true ->
        % We can't commit the header because the database seq that's fully
        % committed to disk is still behind us. If we committed now and the
        % database lost those changes our view could be forever out of sync
        % with the database. But a crash before we commit these changes, no big
        % deal, we only lose incremental changes since last committal.
        erlang:send_after(1000, self(), delayed_commit),
        {noreply, State#group_state{waiting_commit=true}}
    end;

handle_info({'EXIT', Pid, Reason},
    #group_state{group = #group{btree_cache = Pid}} = State) ->
    {stop, {btree_cache_died, Reason}, State};

handle_info({'EXIT', FromPid, {new_group, #group{db=Db}=Group}},
        #group_state{db_name=DbName,
            updater_pid=UpPid,
            ref_counter=RefCounter,
            waiting_list=WaitList,
            waiting_commit=WaitingCommit}=State) when UpPid == FromPid ->
    ok = couch_db:close(Db),
    if not WaitingCommit ->
        erlang:send_after(1000, self(), delayed_commit);
    true -> ok
    end,
    case reply_with_group(Group, WaitList, [], RefCounter) of
    [] ->
        {noreply, State#group_state{waiting_commit=true, waiting_list=[],
                group=Group#group{db=nil}, updater_pid=nil}};
    StillWaiting ->
        % we still have some waiters, reopen the database and reupdate the index
        {ok, Db2} = couch_db:open_int(DbName, []),
        Group2 = Group#group{db=Db2},
        Owner = self(),
        Pid = spawn_link(fun() -> couch_view_updater:update(Owner, Group2) end),
        {noreply, State#group_state{waiting_commit=true,
                waiting_list=StillWaiting, group=Group2, updater_pid=Pid}}
    end;
handle_info({'EXIT', _, {new_group, _}}, State) ->
    %% message from an old (probably pre-compaction) updater; ignore
    {noreply, State};

handle_info({'EXIT', FromPid, reset},
        #group_state{
            init_args=InitArgs,
            updater_pid=UpPid,
            group=Group}=State) when UpPid == FromPid ->
    ok = couch_db:close(Group#group.db),
    case prepare_group(InitArgs, true) of
    {ok, ResetGroup} ->
        Owner = self(),
        Pid = spawn_link(fun()-> couch_view_updater:update(Owner, ResetGroup) end),
        {noreply, State#group_state{
                updater_pid=Pid,
                group=ResetGroup}};
    Error ->
        {stop, normal, reply_all(State, Error)}
    end;
handle_info({'EXIT', _, reset}, State) ->
    %% message from an old (probably pre-compaction) updater; ignore
    {noreply, State};
    
handle_info({'EXIT', _FromPid, normal}, State) ->
    {noreply, State};

handle_info({'EXIT', FromPid, {{nocatch, Reason}, _Trace}}, State) ->
    ?LOG_DEBUG("Uncaught throw() in linked pid: ~p", [{FromPid, Reason}]),
    {stop, Reason, State};

handle_info({'EXIT', FromPid, Reason}, State) ->
    ?LOG_DEBUG("Exit from linked pid: ~p", [{FromPid, Reason}]),
    {stop, Reason, State};

handle_info({'DOWN',_,_,_,_}, State) ->
    ?LOG_INFO("Shutting down view group server, monitored db is closing.", []),
    {stop, normal, reply_all(State, shutdown)}.


terminate(Reason, #group_state{updater_pid=Update, compactor_pid=Compact}=S) ->
    reply_all(S, Reason),
    couch_util:shutdown_sync(Update),
    couch_util:shutdown_sync(Compact),
    ok = term_cache_trees:stop((S#group_state.group)#group.btree_cache).

code_change(_OldVsn, State, _Extra) ->
    {ok, State}.

%% Local Functions

% reply_with_group/3
% for each item in the WaitingList {Pid, Seq}
% if the Seq is =< GroupSeq, reply
reply_with_group(Group=#group{current_seq=GroupSeq}, [{Pid, Seq}|WaitList],
        StillWaiting, RefCounter) when Seq =< GroupSeq ->
    gen_server:reply(Pid, {ok, Group, RefCounter}),
    reply_with_group(Group, WaitList, StillWaiting, RefCounter);

% else
% put it in the continuing waiting list
reply_with_group(Group, [{Pid, Seq}|WaitList], StillWaiting, RefCounter) ->
    reply_with_group(Group, WaitList, [{Pid, Seq}|StillWaiting], RefCounter);

% return the still waiting list
reply_with_group(_Group, [], StillWaiting, _RefCounter) ->
    StillWaiting.

reply_all(#group_state{waiting_list=WaitList}=State, Reply) ->
    [catch gen_server:reply(Pid, Reply) || {Pid, _} <- WaitList],
    State#group_state{waiting_list=[]}.

prepare_group({RootDir, DbName, #group{sig=Sig}=Group}, ForceReset)->
    case couch_db:open_int(DbName, []) of
    {ok, Db} ->
        case open_index_file(RootDir, DbName, Sig) of
        {ok, Fd} ->
            if ForceReset ->
                % this can happen if we missed a purge
                {ok, reset_file(Db, Fd, DbName, Group)};
            true ->
                % 09 UPGRADE CODE
                ok = couch_file:upgrade_old_header(Fd, <<$r, $c, $k, 0>>),
                case (catch couch_file:read_header(Fd)) of
                {ok, {Sig, HeaderInfo}} ->
                    % sigs match!
                    {ok, init_group(Db, Fd, Group, HeaderInfo)};
                _ ->
                    % this happens on a new file
                    {ok, reset_file(Db, Fd, DbName, Group)}
                end
            end;
        Error ->
            catch delete_index_file(RootDir, DbName, Sig),
            Error
        end;
    Else ->
        Else
    end.

get_index_header_data(#group{current_seq=Seq, purge_seq=PurgeSeq,
            id_btree=IdBtree,views=Views}) ->
    ViewStates = [
        {couch_btree:get_state(V#view.btree), V#view.update_seq, V#view.purge_seq} || V <- Views
    ],
    #index_header{
        seq=Seq,
        purge_seq=PurgeSeq,
        id_btree_state=couch_btree:get_state(IdBtree),
        view_states=ViewStates
    }.

hex_sig(GroupSig) ->
    couch_util:to_hex(?b2l(GroupSig)).

design_root(RootDir, DbName) ->
    RootDir ++ "/." ++ ?b2l(DbName) ++ "_design/".

index_file_name(RootDir, DbName, GroupSig) ->
    design_root(RootDir, DbName) ++ hex_sig(GroupSig) ++".view".

index_file_name(compact, RootDir, DbName, GroupSig) ->
    design_root(RootDir, DbName) ++ hex_sig(GroupSig) ++".compact.view".


open_index_file(RootDir, DbName, GroupSig) ->
    FileName = index_file_name(RootDir, DbName, GroupSig),
    case couch_file:open(FileName) of
    {ok, Fd}        -> {ok, Fd};
    {error, enoent} -> couch_file:open(FileName, [create]);
    Error           -> Error
    end.

open_index_file(compact, RootDir, DbName, GroupSig) ->
    FileName = index_file_name(compact, RootDir, DbName, GroupSig),
    case couch_file:open(FileName) of
    {ok, Fd}        -> {ok, Fd};
    {error, enoent} -> couch_file:open(FileName, [create]);
    Error           -> Error
    end.

open_temp_group(DbName, Language, DesignOptions, MapSrc, RedSrc) ->
    case couch_db:open_int(DbName, []) of
    {ok, Db} ->
        View = #view{map_names=[<<"_temp">>],
            id_num=0,
            btree=nil,
            def=MapSrc,
            reduce_funs= if RedSrc==[] -> []; true -> [{<<"_temp">>, RedSrc}] end,
            options=DesignOptions},
        couch_db:close(Db),
        {ok, set_view_sig(#group{name = <<"_temp">>,lib={[]}, views=[View],
            def_lang=Language, design_options=DesignOptions})};
    Error ->
        Error
    end.

set_view_sig(#group{
            views=Views,
            lib={[]},
            def_lang=Language,
            design_options=DesignOptions}=G) ->
    ViewInfo = [old_view_format(V) || V <- Views],
    G#group{sig=couch_util:md5(term_to_binary({ViewInfo, Language, DesignOptions}))};
set_view_sig(#group{
            views=Views,
            lib=Lib,
            def_lang=Language,
            design_options=DesignOptions}=G) ->
    ViewInfo = [old_view_format(V) || V <- Views],
    G#group{sig=couch_util:md5(term_to_binary({ViewInfo, Language, DesignOptions, sort_lib(Lib)}))}.

% Use the old view record format so group sig's don't change
old_view_format(View) ->
    {
        view,
        View#view.id_num,
        View#view.map_names,
        View#view.def,
        View#view.btree,
        View#view.reduce_funs,
        View#view.options
    }.

sort_lib({Lib}) ->
    sort_lib(Lib, []).
sort_lib([], LAcc) ->
    lists:keysort(1, LAcc);
sort_lib([{LName, {LObj}}|Rest], LAcc) ->
    LSorted = sort_lib(LObj, []), % descend into nested object
    sort_lib(Rest, [{LName, LSorted}|LAcc]);
sort_lib([{LName, LCode}|Rest], LAcc) ->
    sort_lib(Rest, [{LName, LCode}|LAcc]).

open_db_group(DbName, GroupId) ->
    case couch_db:open_int(DbName, []) of
    {ok, Db} ->
        case couch_db:open_doc(Db, GroupId) of
        {ok, Doc} ->
            couch_db:close(Db),
            {ok, design_doc_to_view_group(Doc)};
        Else ->
            couch_db:close(Db),
            Else
        end;
    Else ->
        Else
    end.

get_group_info(State) ->
    #group_state{
        group=Group,
        updater_pid=UpdaterPid,
        compactor_pid=CompactorPid,
        waiting_commit=WaitingCommit,
        waiting_list=WaitersList
    } = State,
    #group{
        fd = Fd,
        sig = GroupSig,
        def_lang = Lang,
        current_seq=CurrentSeq,
        purge_seq=PurgeSeq
    } = Group,
    {ok, Size} = couch_file:bytes(Fd),
    [
        {signature, ?l2b(hex_sig(GroupSig))},
        {language, Lang},
        {disk_size, Size},
        {updater_running, UpdaterPid /= nil},
        {compact_running, CompactorPid /= nil},
        {waiting_commit, WaitingCommit},
        {waiting_clients, length(WaitersList)},
        {update_seq, CurrentSeq},
        {purge_seq, PurgeSeq}
    ].

% maybe move to another module
design_doc_to_view_group(#doc{id=Id,body={Fields}}) ->
    Language = couch_util:get_value(<<"language">>, Fields, <<"javascript">>),
    {DesignOptions} = couch_util:get_value(<<"options">>, Fields, {[]}),
    {RawViews} = couch_util:get_value(<<"views">>, Fields, {[]}),
    Lib = couch_util:get_value(<<"lib">>, RawViews, {[]}),
    % add the views to a dictionary object, with the map source as the key
    DictBySrc =
    lists:foldl(
        fun({Name, {MRFuns}}, DictBySrcAcc) ->
            case couch_util:get_value(<<"map">>, MRFuns) of
            undefined -> DictBySrcAcc;
            MapSrc ->
                RedSrc = couch_util:get_value(<<"reduce">>, MRFuns, null),
                {ViewOptions} = couch_util:get_value(<<"options">>, MRFuns, {[]}),
                View =
                case dict:find({MapSrc, ViewOptions}, DictBySrcAcc) of
                    {ok, View0} -> View0;
                    error -> #view{def=MapSrc, options=ViewOptions} % create new view object
                end,
                View2 =
                if RedSrc == null ->
                    View#view{map_names=[Name|View#view.map_names]};
                true ->
                    View#view{reduce_funs=[{Name,RedSrc}|View#view.reduce_funs]}
                end,
                dict:store({MapSrc, ViewOptions}, View2, DictBySrcAcc)
            end
        end, dict:new(), RawViews),
    % number the views
    {Views, _N} = lists:mapfoldl(
        fun({_Src, View}, N) ->
            {View#view{id_num=N},N+1}
        end, 0, lists:sort(dict:to_list(DictBySrc))),
    set_view_sig(#group{name=Id, lib=Lib, views=Views, def_lang=Language, design_options=DesignOptions}).

reset_group(#group{views=Views}=Group) ->
    Views2 = [View#view{btree=nil} || View <- Views],
    Group#group{db=nil,fd=nil,query_server=nil,current_seq=0,
            id_btree=nil,views=Views2}.

reset_file(Db, Fd, DbName, #group{sig=Sig,name=Name} = Group) ->
    ?LOG_DEBUG("Resetting group index \"~s\" in db ~s", [Name, DbName]),
    ok = couch_file:truncate(Fd, 0),
    ok = couch_file:write_header(Fd, {Sig, nil}),
    init_group(Db, Fd, reset_group(Group), nil).

delete_index_file(RootDir, DbName, GroupSig) ->
    couch_file:delete(RootDir, index_file_name(RootDir, DbName, GroupSig)).

init_group(Db, Fd, #group{views=Views}=Group, nil) ->
    init_group(Db, Fd, Group,
        #index_header{seq=0, purge_seq=couch_db:get_purge_seq(Db),
<<<<<<< HEAD
            id_btree_state=nil, view_states=[nil || _ <- Views]});
init_group(Db, Fd, #group{def_lang = Lang, views = Views, name = GroupName} =
            Group, IndexHeader) ->
     #index_header{seq=Seq, purge_seq=PurgeSeq,
            id_btree_state=IdBtreeState, view_states=ViewStates} = IndexHeader,
    BtreeCache = new_btree_cache(GroupName),
    {ok, IdBtree} = couch_btree:open(IdBtreeState, Fd, [{cache, BtreeCache}]),
=======
            id_btree_state=nil, view_states=[{nil, 0, 0} || _ <- Views]});
init_group(Db, Fd, #group{def_lang=Lang,views=Views}=
            Group, IndexHeader) ->
     #index_header{seq=Seq, purge_seq=PurgeSeq,
            id_btree_state=IdBtreeState, view_states=ViewStates} = IndexHeader,
    StateUpdate = fun
        ({_, _, _}=State) -> State;
        (State) -> {State, 0, 0}
    end,
    ViewStates2 = lists:map(StateUpdate, ViewStates),
    {ok, IdBtree} = couch_btree:open(IdBtreeState, Fd),
>>>>>>> 61acb9cb
    Views2 = lists:zipwith(
        fun({BTState, USeq, PSeq}, #view{reduce_funs=RedFuns,options=Options}=View) ->
            FunSrcs = [FunSrc || {_Name, FunSrc} <- RedFuns],
            ReduceFun =
                fun(reduce, KVs) ->
                    KVs2 = couch_view:expand_dups(KVs,[]),
                    KVs3 = couch_view:detuple_kvs(KVs2,[]),
                    {ok, Reduced} = couch_query_servers:reduce(Lang, FunSrcs,
                        KVs3),
                    {length(KVs3), Reduced};
                (rereduce, Reds) ->
                    Count = lists:sum([Count0 || {Count0, _} <- Reds]),
                    UserReds = [UserRedsList || {_, UserRedsList} <- Reds],
                    {ok, Reduced} = couch_query_servers:rereduce(Lang, FunSrcs,
                        UserReds),
                    {Count, Reduced}
                end,
            
            case couch_util:get_value(<<"collation">>, Options, <<"default">>) of
            <<"default">> ->
                Less = fun couch_view:less_json_ids/2;
            <<"raw">> ->
                Less = fun(A,B) -> A < B end
            end,
<<<<<<< HEAD
            {ok, Btree} = couch_btree:open(BtreeState, Fd,
                [{less, Less}, {reduce, ReduceFun}, {cache, BtreeCache}]),
            View#view{btree=Btree}
=======
            {ok, Btree} = couch_btree:open(BTState, Fd,
                    [{less, Less}, {reduce, ReduceFun}]
            ),
            View#view{btree=Btree, update_seq=USeq, purge_seq=PSeq}
>>>>>>> 61acb9cb
        end,
        ViewStates2, Views),
    Group#group{db=Db, fd=Fd, current_seq=Seq, purge_seq=PurgeSeq,
        id_btree=IdBtree, btree_cache = BtreeCache, views=Views2}.

new_btree_cache(GroupName) ->
    CacheConfig = case couch_config:get(
        "view_group_btree_cache", couch_util:to_list(GroupName)) of
    undefined ->
        couch_config:get("view_group_btree_cache", "_default");
    Config ->
        Config
    end,
    {ok, ConfigTerm} = couch_util:parse_term(CacheConfig),
    new_cache(ConfigTerm).

new_cache(Config) ->
    case couch_util:get_value(size, Config) of
    0 ->
        nil;
    Size when Size > 0 ->
        {ok, Cache} = term_cache_trees:start_link(Config),
        Cache
    end.<|MERGE_RESOLUTION|>--- conflicted
+++ resolved
@@ -596,17 +596,8 @@
 init_group(Db, Fd, #group{views=Views}=Group, nil) ->
     init_group(Db, Fd, Group,
         #index_header{seq=0, purge_seq=couch_db:get_purge_seq(Db),
-<<<<<<< HEAD
-            id_btree_state=nil, view_states=[nil || _ <- Views]});
+            id_btree_state=nil, view_states=[{nil, 0, 0} || _ <- Views]});
 init_group(Db, Fd, #group{def_lang = Lang, views = Views, name = GroupName} =
-            Group, IndexHeader) ->
-     #index_header{seq=Seq, purge_seq=PurgeSeq,
-            id_btree_state=IdBtreeState, view_states=ViewStates} = IndexHeader,
-    BtreeCache = new_btree_cache(GroupName),
-    {ok, IdBtree} = couch_btree:open(IdBtreeState, Fd, [{cache, BtreeCache}]),
-=======
-            id_btree_state=nil, view_states=[{nil, 0, 0} || _ <- Views]});
-init_group(Db, Fd, #group{def_lang=Lang,views=Views}=
             Group, IndexHeader) ->
      #index_header{seq=Seq, purge_seq=PurgeSeq,
             id_btree_state=IdBtreeState, view_states=ViewStates} = IndexHeader,
@@ -615,8 +606,8 @@
         (State) -> {State, 0, 0}
     end,
     ViewStates2 = lists:map(StateUpdate, ViewStates),
-    {ok, IdBtree} = couch_btree:open(IdBtreeState, Fd),
->>>>>>> 61acb9cb
+    BtreeCache = new_btree_cache(GroupName),
+    {ok, IdBtree} = couch_btree:open(IdBtreeState, Fd, [{cache, BtreeCache}]),
     Views2 = lists:zipwith(
         fun({BTState, USeq, PSeq}, #view{reduce_funs=RedFuns,options=Options}=View) ->
             FunSrcs = [FunSrc || {_Name, FunSrc} <- RedFuns],
@@ -641,16 +632,10 @@
             <<"raw">> ->
                 Less = fun(A,B) -> A < B end
             end,
-<<<<<<< HEAD
-            {ok, Btree} = couch_btree:open(BtreeState, Fd,
-                [{less, Less}, {reduce, ReduceFun}, {cache, BtreeCache}]),
-            View#view{btree=Btree}
-=======
             {ok, Btree} = couch_btree:open(BTState, Fd,
-                    [{less, Less}, {reduce, ReduceFun}]
+                [{less, Less}, {reduce, ReduceFun}, {cache, BtreeCache}]
             ),
             View#view{btree=Btree, update_seq=USeq, purge_seq=PSeq}
->>>>>>> 61acb9cb
         end,
         ViewStates2, Views),
     Group#group{db=Db, fd=Fd, current_seq=Seq, purge_seq=PurgeSeq,
