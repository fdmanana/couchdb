--- conflicted
+++ resolved
@@ -30,16 +30,8 @@
     if DbPurgeSeq == PurgeSeq ->
         ok;
     DbPurgeSeq == PurgeSeq + 1 ->
-<<<<<<< HEAD
         ok;
     true ->
-=======
-        couch_task_status:update(<<"Removing purged entries from view index.">>),
-        purge_index(Group, Db);
-    true ->
-        couch_task_status:update(<<"Resetting view index due to lost purge entries.">>),
-        couch_db:close(Db),
->>>>>>> a5af41da
         exit(reset)
     end,
     {ok, MapQueue} = couch_work_queue:new(
@@ -60,7 +52,7 @@
         Group2 =
         if DbPurgeSeq == PurgeSeq + 1 ->
             couch_task_status:update(<<"Removing purged entries from view index.">>),
-            purge_index(Group);
+            purge_index(Group, Db);
         true ->
             Group
         end,
@@ -97,7 +89,6 @@
     end.
 
 
-<<<<<<< HEAD
 add_query_server(#group{query_server = nil} = Group) ->
     {ok, Qs} = couch_query_servers:start_doc_map(
         Group#group.def_lang,
@@ -108,10 +99,7 @@
     Group.
 
 
-purge_index(#group{db=Db, views=Views, id_btree=IdBtree}=Group) ->
-=======
 purge_index(#group{views=Views, id_btree=IdBtree}=Group, Db) ->
->>>>>>> a5af41da
     {ok, PurgedIdsRevs} = couch_db:get_last_purged(Db),
     Ids = [Id || {Id, _Revs} <- PurgedIdsRevs],
     {ok, Lookups, IdBtree2} = couch_btree:query_modify(IdBtree, Ids, [], Ids),
