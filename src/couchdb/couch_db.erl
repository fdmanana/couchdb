--- conflicted
+++ resolved
@@ -260,8 +260,7 @@
         btree_cache=BtreeCache,
         doc_cache=DocCache} = Db,
     {ok, Size} = couch_file:bytes(Fd),
-<<<<<<< HEAD
-    {ok, {Count, DelCount}} = couch_btree:full_reduce(FullDocBtree),
+    {ok, {Count, DelCount}} = couch_btree:full_reduce(by_id_btree(Db)),
     ExtraInfo = case lists:member(cache_stats, Options) of
     false ->
         [];
@@ -281,9 +280,6 @@
             [{doc_cache_stats, {DocCacheStats}}]
         end
     end,
-=======
-    {ok, {Count, DelCount}} = couch_btree:full_reduce(by_id_btree(Db)),
->>>>>>> 29f04eb3
     InfoList = [
         {db_name, Name},
         {doc_count, Count},
@@ -1167,10 +1163,6 @@
     true -> [{local_seq, Seq}]
     end.
 
-<<<<<<< HEAD
-read_doc(#db{fd=Fd}, OldStreamPointer) when is_tuple(OldStreamPointer) ->
-    % 09 UPGRADE CODE
-    couch_stream:old_read_term(Fd, OldStreamPointer);
 read_doc(#db{fd = Fd, doc_cache = nil}, Pos) ->
     couch_file:pread_term(Fd, Pos);
 read_doc(#db{fd = Fd, doc_cache = Cache}, Pos) ->
@@ -1182,10 +1174,6 @@
         ok = couch_cache:put(Cache, Pos, DataBin),
         {ok, binary_to_term(DataBin)}
     end.
-=======
-read_doc(#db{fd=Fd}, Pos) ->
-    couch_file:pread_term(Fd, Pos).
->>>>>>> 29f04eb3
 
 
 make_doc(#db{updater_fd = Fd} = Db, Id, Deleted, Bp, RevisionPath) ->
