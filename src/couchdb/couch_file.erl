% Licensed under the Apache License, Version 2.0 (the "License"); you may not
% use this file except in compliance with the License. You may obtain a copy of
% the License at
%
%   http://www.apache.org/licenses/LICENSE-2.0
%
% Unless required by applicable law or agreed to in writing, software
% distributed under the License is distributed on an "AS IS" BASIS, WITHOUT
% WARRANTIES OR CONDITIONS OF ANY KIND, either express or implied. See the
% License for the specific language governing permissions and limitations under
% the License.

-module(couch_file).
-behaviour(gen_server).

-include("couch_db.hrl").

-define(SIZE_BLOCK, 4096).

-record(file, {
    fd,
    eof = 0
}).

% public API
-export([open/1, open/2, close/1, bytes/1, sync/1, truncate/2]).
-export([pread_term/2, pread_iolist/2, pread_binary/2]).
-export([append_binary/2, append_binary_md5/2]).
-export([append_binaries/2, append_binaries_md5/2]).
-export([append_term/2, append_term_md5/2]).
-export([write_header/2, read_header/1]).
-export([delete/2, delete/3, init_delete_dir/1]).

% gen_server callbacks
-export([init/1, terminate/2, code_change/3]).
-export([handle_call/3, handle_cast/2, handle_info/2]).

-export([test/2]).

test(BinSize, NumBins) ->
    Bins = [crypto:rand_bytes(BinSize) || _ <- lists:seq(1, NumBins)],
    test_multi_writes(Bins),
    test_batch_write(Bins).

test_multi_writes(Bins) ->
    {ok, F} = open("foo", [create, overwrite]),
    T0 = erlang:now(),
    [{ok, _} = append_binary_md5(F, Bin) || Bin <- Bins],
    T1 = erlang:now(),
    Diff = timer:now_diff(T1, T0),
    close(F),
    io:format("multi writes of ~p binaries, each of size ~p bytes, took ~pus~n",
        [length(Bins), byte_size(hd(Bins)), Diff]).

test_batch_write(Bins) ->
    {ok, F} = open("bar", [create, overwrite]),
    T0 = erlang:now(),
    {ok, _} = append_binaries_md5(F, Bins),
    T1 = erlang:now(),
    Diff = timer:now_diff(T1, T0),
    close(F),
    io:format("batch write of ~p binaries, each of size ~p bytes,  took ~pus~n",
        [length(Bins), byte_size(hd(Bins)), Diff]).

%%----------------------------------------------------------------------
%% Args:   Valid Options are [create] and [create,overwrite].
%%  Files are opened in read/write mode.
%% Returns: On success, {ok, Fd}
%%  or {error, Reason} if the file could not be opened.
%%----------------------------------------------------------------------

open(Filepath) ->
    open(Filepath, []).

open(Filepath, Options) ->
    case gen_server:start_link(couch_file,
            {Filepath, Options, self(), Ref = make_ref()}, []) of
    {ok, Fd} ->
        {ok, Fd};
    ignore ->
        % get the error
        receive
        {Ref, Pid, Error} ->
            case process_info(self(), trap_exit) of
            {trap_exit, true} -> receive {'EXIT', Pid, _} -> ok end;
            {trap_exit, false} -> ok
            end,
            Error
        end;
    Error ->
        Error
    end.


%%----------------------------------------------------------------------
%% Purpose: To append an Erlang term to the end of the file.
%% Args:    Erlang term to serialize and append to the file.
%% Returns: {ok, Pos} where Pos is the file offset to the beginning the
%%  serialized  term. Use pread_term to read the term back.
%%  or {error, Reason}.
%%----------------------------------------------------------------------

append_term(Fd, Term) ->
    append_binary(Fd, term_to_binary(Term)).
    
append_term_md5(Fd, Term) ->
    append_binary_md5(Fd, term_to_binary(Term)).


%%----------------------------------------------------------------------
%% Purpose: To append an Erlang binary to the end of the file.
%% Args:    Erlang term to serialize and append to the file.
%% Returns: {ok, Pos} where Pos is the file offset to the beginning the
%%  serialized  term. Use pread_term to read the term back.
%%  or {error, Reason}.
%%----------------------------------------------------------------------

append_binary(Fd, Bin) ->
    Size = iolist_size(Bin),
    gen_server:call(Fd, {append_bin,
            [<<0:1/integer,Size:31/integer>>, Bin]}, infinity).
    
append_binary_md5(Fd, Bin) ->
    Size = iolist_size(Bin),
    gen_server:call(Fd, {append_bin,
            [<<1:1/integer,Size:31/integer>>, couch_util:md5(Bin), Bin]}, infinity).

append_binaries(Fd, BinList) ->
    BinList2 = [[<<0:1/integer, (iolist_size(Bin)):31/integer>>, Bin]
        || Bin <- BinList],
    case gen_server:call(Fd, {append_bin_list, BinList2}, infinity) of
    {ok, RevPosList} ->
        {ok, lists:reverse(RevPosList)};
    Error ->
        Error
    end.

append_binaries_md5(Fd, BinList) ->
    BinList2 = [[<<1:1/integer, (iolist_size(Bin)):31/integer>>,
        couch_util:md5(Bin), Bin] || Bin <- BinList],
    case gen_server:call(Fd, {append_bin_list, BinList2}, infinity) of
    {ok, RevPosList} ->
        {ok, lists:reverse(RevPosList)};
    Error ->
        Error
    end.

%%----------------------------------------------------------------------
%% Purpose: Reads a term from a file that was written with append_term
%% Args:    Pos, the offset into the file where the term is serialized.
%% Returns: {ok, Term}
%%  or {error, Reason}.
%%----------------------------------------------------------------------


pread_term(Fd, Pos) ->
    {ok, Bin} = pread_binary(Fd, Pos),
    {ok, binary_to_term(Bin)}.


%%----------------------------------------------------------------------
%% Purpose: Reads a binrary from a file that was written with append_binary
%% Args:    Pos, the offset into the file where the term is serialized.
%% Returns: {ok, Term}
%%  or {error, Reason}.
%%----------------------------------------------------------------------

pread_binary(Fd, Pos) ->
    {ok, L} = pread_iolist(Fd, Pos),
    {ok, iolist_to_binary(L)}.


pread_iolist(Fd, Pos) ->
    case gen_server:call(Fd, {pread_iolist, Pos}, infinity) of
    {ok, IoList, <<>>} ->
        {ok, IoList};
    {ok, IoList, Md5} ->
        case couch_util:md5(IoList) of
        Md5 ->
            {ok, IoList};
        _ ->
            exit({file_corruption, <<"file corruption">>})
        end;
    Error ->
        Error
    end.

%%----------------------------------------------------------------------
%% Purpose: The length of a file, in bytes.
%% Returns: {ok, Bytes}
%%  or {error, Reason}.
%%----------------------------------------------------------------------

% length in bytes
bytes(Fd) ->
    gen_server:call(Fd, bytes, infinity).

%%----------------------------------------------------------------------
%% Purpose: Truncate a file to the number of bytes.
%% Returns: ok
%%  or {error, Reason}.
%%----------------------------------------------------------------------

truncate(Fd, Pos) ->
    gen_server:call(Fd, {truncate, Pos}, infinity).

%%----------------------------------------------------------------------
%% Purpose: Ensure all bytes written to the file are flushed to disk.
%% Returns: ok
%%  or {error, Reason}.
%%----------------------------------------------------------------------

sync(Filepath) when is_list(Filepath) ->
    {ok, Fd} = file:open(Filepath, [append, raw]),
    try file:sync(Fd) after file:close(Fd) end;
sync(Fd) ->
    gen_server:call(Fd, sync, infinity).

%%----------------------------------------------------------------------
%% Purpose: Close the file.
%% Returns: ok
%%----------------------------------------------------------------------
close(Fd) ->
    couch_util:shutdown_sync(Fd).


delete(RootDir, Filepath) ->
    delete(RootDir, Filepath, true).


delete(RootDir, Filepath, Async) ->
    DelFile = filename:join([RootDir,".delete", ?b2l(couch_uuids:random())]),
    case file:rename(Filepath, DelFile) of
    ok ->
        if (Async) ->
            spawn(file, delete, [DelFile]),
            ok;
        true ->
            file:delete(DelFile)
        end;
    Error ->
        Error
    end.


init_delete_dir(RootDir) ->
    Dir = filename:join(RootDir,".delete"),
    % note: ensure_dir requires an actual filename companent, which is the
    % reason for "foo".
    filelib:ensure_dir(filename:join(Dir,"foo")),
    filelib:fold_files(Dir, ".*", true,
        fun(Filename, _) ->
            ok = file:delete(Filename)
        end, ok).


read_header(Fd) ->
    case gen_server:call(Fd, find_header, infinity) of
    {ok, Bin} ->
        {ok, binary_to_term(Bin)};
    Else ->
        Else
    end.

write_header(Fd, Data) ->
    Bin = term_to_binary(Data),
    Md5 = couch_util:md5(Bin),
    % now we assemble the final header binary and write to disk
    FinalBin = <<Md5/binary, Bin/binary>>,
    gen_server:call(Fd, {write_header, FinalBin}, infinity).




init_status_error(ReturnPid, Ref, Error) ->
    ReturnPid ! {Ref, self(), Error},
    ignore.

% server functions

init({Filepath, Options, ReturnPid, Ref}) ->
    process_flag(trap_exit, true),
    OpenOptions = file_open_options(Options),
    case lists:member(create, Options) of
    true ->
        filelib:ensure_dir(Filepath),
        case file:open(Filepath, OpenOptions) of
        {ok, Fd} ->
            {ok, Length} = file:position(Fd, eof),
            case Length > 0 of
            true ->
                % this means the file already exists and has data.
                % FYI: We don't differentiate between empty files and non-existant
                % files here.
                case lists:member(overwrite, Options) of
                true ->
                    {ok, 0} = file:position(Fd, 0),
                    ok = file:truncate(Fd),
                    ok = file:sync(Fd),
                    maybe_track_open_os_files(Options),
                    {ok, #file{fd=Fd}};
                false ->
                    ok = file:close(Fd),
                    init_status_error(ReturnPid, Ref, file_exists)
                end;
            false ->
                maybe_track_open_os_files(Options),
                {ok, #file{fd=Fd}}
            end;
        Error ->
            init_status_error(ReturnPid, Ref, Error)
        end;
    false ->
        % open in read mode first, so we don't create the file if it doesn't exist.
        case file:open(Filepath, [read, raw]) of
        {ok, Fd_Read} ->
            {ok, Fd} = file:open(Filepath, OpenOptions),
            ok = file:close(Fd_Read),
            maybe_track_open_os_files(Options),
            {ok, Eof} = file:position(Fd, eof),
            {ok, #file{fd=Fd, eof=Eof}};
        Error ->
            init_status_error(ReturnPid, Ref, Error)
        end
    end.

file_open_options(Options) ->
    [read, raw, binary] ++ case lists:member(read_only, Options) of
    true ->
        [];
    false ->
        [append]
    end.

maybe_track_open_os_files(FileOptions) ->
    case lists:member(sys_db, FileOptions) of
    true ->
        ok;
    false ->
        couch_stats_collector:track_process_count({couchdb, open_os_files})
    end.

terminate(_Reason, #file{fd = Fd}) ->
    ok = file:close(Fd).


handle_call({pread_iolist, Pos}, _From, File) ->
    {RawData, NextPos} = try
        % up to 8Kbs of read ahead
        read_raw_iolist_int(File, Pos, 2 * ?SIZE_BLOCK - (Pos rem ?SIZE_BLOCK))
    catch
    _:_ ->
        read_raw_iolist_int(File, Pos, 4)
    end,
    <<Prefix:1/integer, Len:31/integer, RestRawData/binary>> =
        iolist_to_binary(RawData),
    case Prefix of
    1 ->
        {Md5, IoList} = extract_md5(
            maybe_read_more_iolist(RestRawData, 16 + Len, NextPos, File)),
        {reply, {ok, IoList, Md5}, File};
    0 ->
        IoList = maybe_read_more_iolist(RestRawData, Len, NextPos, File),
        {reply, {ok, IoList, <<>>}, File}
    end;

handle_call(bytes, _From, #file{fd = Fd} = File) ->
    {reply, file:position(Fd, eof), File};

handle_call(sync, _From, #file{fd=Fd}=File) ->
    {reply, file:sync(Fd), File};

handle_call({truncate, Pos}, _From, #file{fd=Fd}=File) ->
    {ok, Pos} = file:position(Fd, Pos),
    case file:truncate(Fd) of
    ok ->
        {reply, ok, File#file{eof = Pos}};
    Error ->
        {reply, Error, File}
    end;

handle_call({append_bin, Bin}, _From, #file{fd = Fd, eof = Pos} = File) ->
    Blocks = make_blocks(Pos rem ?SIZE_BLOCK, Bin),
    case file:write(Fd, Blocks) of
    ok ->
        {reply, {ok, Pos}, File#file{eof = Pos + iolist_size(Blocks)}};
    Error ->
        {reply, Error, File}
    end;

<<<<<<< HEAD
handle_call({append_bin_list, BinList}, _From, #file{fd = Fd} = File) ->
    {ok, Pos} = file:position(Fd, eof),
    {_, PosList, BlockList} = lists:foldl(
        fun(Bin, {Eof, PosAcc, BinAcc}) ->
            Blocks = make_blocks(Eof rem ?SIZE_BLOCK, Bin),
            NextEof = Eof + iolist_size(Blocks),
            {NextEof, [Eof | PosAcc], [Blocks | BinAcc]}
        end,
        {Pos, [], []},
        BinList),
    case file:write(Fd, lists:reverse(BlockList)) of
    ok ->
        {reply, {ok, PosList}, File};
    Error ->
        {reply, Error, File}
    end;

handle_call({write_header, Bin}, _From, #file{fd = Fd} = File) ->
    {ok, Pos} = file:position(Fd, eof),
=======
handle_call({write_header, Bin}, _From, #file{fd = Fd, eof = Pos} = File) ->
>>>>>>> 6caef014
    BinSize = byte_size(Bin),
    case Pos rem ?SIZE_BLOCK of
    0 ->
        Padding = <<>>;
    BlockOffset ->
        Padding = <<0:(8*(?SIZE_BLOCK-BlockOffset))>>
    end,
    FinalBin = [Padding, <<1, BinSize:32/integer>> | make_blocks(5, [Bin])],
    case file:write(Fd, FinalBin) of
    ok ->
        {reply, ok, File#file{eof = Pos + iolist_size(FinalBin)}};
    Error ->
        {reply, Error, File}
    end;

handle_call(find_header, _From, #file{fd = Fd, eof = Pos} = File) ->
    {reply, find_header(Fd, Pos div ?SIZE_BLOCK), File}.

handle_cast(close, Fd) ->
    {stop,normal,Fd}.

code_change(_OldVsn, State, _Extra) ->
    {ok, State}.

handle_info({'EXIT', _, normal}, Fd) ->
    {noreply, Fd};
handle_info({'EXIT', _, Reason}, Fd) ->
    {stop, Reason, Fd}.


find_header(_Fd, -1) ->
    no_valid_header;
find_header(Fd, Block) ->
    case (catch load_header(Fd, Block)) of
    {ok, Bin} ->
        {ok, Bin};
    _Error ->
        find_header(Fd, Block -1)
    end.

load_header(Fd, Block) ->
    {ok, <<1, HeaderLen:32/integer, RestBlock/binary>>} =
        file:pread(Fd, Block * ?SIZE_BLOCK, ?SIZE_BLOCK),
    TotalBytes = calculate_total_read_len(1, HeaderLen),
    case TotalBytes > byte_size(RestBlock) of
    false ->
        <<RawBin:TotalBytes/binary, _/binary>> = RestBlock;
    true ->
        {ok, Missing} = file:pread(
            Fd, (Block * ?SIZE_BLOCK) + 5 + byte_size(RestBlock),
            TotalBytes - byte_size(RestBlock)),
        RawBin = <<RestBlock/binary, Missing/binary>>
    end,
    <<Md5Sig:16/binary, HeaderBin/binary>> =
        iolist_to_binary(remove_block_prefixes(1, RawBin)),
    Md5Sig = couch_util:md5(HeaderBin),
    {ok, HeaderBin}.

maybe_read_more_iolist(Buffer, DataSize, _, _)
    when DataSize =< byte_size(Buffer) ->
    <<Data:DataSize/binary, _/binary>> = Buffer,
    [Data];
maybe_read_more_iolist(Buffer, DataSize, NextPos, File) ->
    {Missing, _} =
        read_raw_iolist_int(File, NextPos, DataSize - byte_size(Buffer)),
    [Buffer, Missing].

-spec read_raw_iolist_int(#file{}, Pos::non_neg_integer(), Len::non_neg_integer()) ->
    {Data::iolist(), CurPos::non_neg_integer()}.
read_raw_iolist_int(Fd, {Pos, _Size}, Len) -> % 0110 UPGRADE CODE
    read_raw_iolist_int(Fd, Pos, Len);
read_raw_iolist_int(#file{fd = Fd}, Pos, Len) ->
    BlockOffset = Pos rem ?SIZE_BLOCK,
    TotalBytes = calculate_total_read_len(BlockOffset, Len),
    {ok, <<RawBin:TotalBytes/binary>>} = file:pread(Fd, Pos, TotalBytes),
    {remove_block_prefixes(BlockOffset, RawBin), Pos + TotalBytes}.

-spec extract_md5(iolist()) -> {binary(), iolist()}.
extract_md5(FullIoList) ->
    {Md5List, IoList} = split_iolist(FullIoList, 16, []),
    {iolist_to_binary(Md5List), IoList}.

calculate_total_read_len(0, FinalLen) ->
    calculate_total_read_len(1, FinalLen) + 1;
calculate_total_read_len(BlockOffset, FinalLen) ->
    case ?SIZE_BLOCK - BlockOffset of
    BlockLeft when BlockLeft >= FinalLen ->
        FinalLen;
    BlockLeft ->
        FinalLen + ((FinalLen - BlockLeft) div (?SIZE_BLOCK -1)) +
            if ((FinalLen - BlockLeft) rem (?SIZE_BLOCK -1)) =:= 0 -> 0;
                true -> 1 end
    end.

remove_block_prefixes(_BlockOffset, <<>>) ->
    [];
remove_block_prefixes(0, <<_BlockPrefix,Rest/binary>>) ->
    remove_block_prefixes(1, Rest);
remove_block_prefixes(BlockOffset, Bin) ->
    BlockBytesAvailable = ?SIZE_BLOCK - BlockOffset,
    case size(Bin) of
    Size when Size > BlockBytesAvailable ->
        <<DataBlock:BlockBytesAvailable/binary,Rest/binary>> = Bin,
        [DataBlock | remove_block_prefixes(0, Rest)];
    _Size ->
        [Bin]
    end.

make_blocks(_BlockOffset, []) ->
    [];
make_blocks(0, IoList) ->
    [<<0>> | make_blocks(1, IoList)];
make_blocks(BlockOffset, IoList) ->
    case split_iolist(IoList, (?SIZE_BLOCK - BlockOffset), []) of
    {Begin, End} ->
        [Begin | make_blocks(0, End)];
    _SplitRemaining ->
        IoList
    end.

%% @doc Returns a tuple where the first element contains the leading SplitAt
%% bytes of the original iolist, and the 2nd element is the tail. If SplitAt
%% is larger than byte_size(IoList), return the difference.
-spec split_iolist(IoList::iolist(), SplitAt::non_neg_integer(), Acc::list()) ->
    {iolist(), iolist()} | non_neg_integer().
split_iolist(List, 0, BeginAcc) ->
    {lists:reverse(BeginAcc), List};
split_iolist([], SplitAt, _BeginAcc) ->
    SplitAt;
split_iolist([<<Bin/binary>> | Rest], SplitAt, BeginAcc) when SplitAt > byte_size(Bin) ->
    split_iolist(Rest, SplitAt - byte_size(Bin), [Bin | BeginAcc]);
split_iolist([<<Bin/binary>> | Rest], SplitAt, BeginAcc) ->
    <<Begin:SplitAt/binary,End/binary>> = Bin,
    split_iolist([End | Rest], 0, [Begin | BeginAcc]);
split_iolist([Sublist| Rest], SplitAt, BeginAcc) when is_list(Sublist) ->
    case split_iolist(Sublist, SplitAt, BeginAcc) of
    {Begin, End} ->
        {Begin, [End | Rest]};
    SplitRemaining ->
        split_iolist(Rest, SplitAt - (SplitAt - SplitRemaining), [Sublist | BeginAcc])
    end;
split_iolist([Byte | Rest], SplitAt, BeginAcc) when is_integer(Byte) ->
    split_iolist(Rest, SplitAt - 1, [Byte | BeginAcc]).<|MERGE_RESOLUTION|>--- conflicted
+++ resolved
@@ -388,10 +388,9 @@
         {reply, Error, File}
     end;
 
-<<<<<<< HEAD
-handle_call({append_bin_list, BinList}, _From, #file{fd = Fd} = File) ->
-    {ok, Pos} = file:position(Fd, eof),
-    {_, PosList, BlockList} = lists:foldl(
+handle_call({append_bin_list, BinList}, _From,
+    #file{fd = Fd, eof = Pos} = File) ->
+    {FinalEof, PosList, BlockList1} = lists:foldl(
         fun(Bin, {Eof, PosAcc, BinAcc}) ->
             Blocks = make_blocks(Eof rem ?SIZE_BLOCK, Bin),
             NextEof = Eof + iolist_size(Blocks),
@@ -399,18 +398,15 @@
         end,
         {Pos, [], []},
         BinList),
-    case file:write(Fd, lists:reverse(BlockList)) of
+    BlockList = lists:reverse(BlockList1),
+    case file:write(Fd, BlockList) of
     ok ->
-        {reply, {ok, PosList}, File};
+        {reply, {ok, PosList}, File#file{eof = FinalEof}};
     Error ->
         {reply, Error, File}
     end;
 
-handle_call({write_header, Bin}, _From, #file{fd = Fd} = File) ->
-    {ok, Pos} = file:position(Fd, eof),
-=======
 handle_call({write_header, Bin}, _From, #file{fd = Fd, eof = Pos} = File) ->
->>>>>>> 6caef014
     BinSize = byte_size(Bin),
     case Pos rem ?SIZE_BLOCK of
     0 ->
