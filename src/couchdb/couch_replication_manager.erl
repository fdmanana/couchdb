--- conflicted
+++ resolved
@@ -456,17 +456,12 @@
 update_rep_doc(RepDocId, KVs) ->
     {ok, RepDb} = ensure_rep_db_exists(),
     try
-<<<<<<< HEAD
-        {ok, LatestRepDoc} = couch_db:open_doc(RepDb, RepDocId, [ejson_body]),
-        update_rep_doc(RepDb, LatestRepDoc, KVs)
-=======
-        case couch_db:open_doc(RepDb, RepDocId, []) of
+        case couch_db:open_doc(RepDb, RepDocId, [ejson_body]) of
         {ok, LatestRepDoc} ->
             update_rep_doc(RepDb, LatestRepDoc, KVs);
         _ ->
             ok
         end
->>>>>>> f61abb1f
     catch throw:conflict ->
         % Shouldn't happen, as by default only the role _replicator can
         % update replication documents.
