--- conflicted
+++ resolved
@@ -39,11 +39,6 @@
     rep_db_name = nil,
     rep_start_pids = []
 }).
-
--import(couch_util, [
-    get_value/2,
-    get_value/3
-]).
 
 
 start_link() ->
@@ -157,14 +152,9 @@
     {ok, State}.
 
 
-<<<<<<< HEAD
-changes_feed_loop(ChangesQueue) ->
-    {ok, RepDb} = couch_replicator_utils:ensure_rep_db_exists(),
-=======
 changes_feed_loop() ->
     {ok, RepDb} = couch_rep:ensure_rep_db_exists(),
     Server = self(),
->>>>>>> 1c95325a
     Pid = spawn_link(
         fun() ->
             ChangesFeedFun = couch_changes:handle_changes(
@@ -238,24 +228,8 @@
         rep_start_pids = []
     }.
 
-<<<<<<< HEAD
-has_valid_rep_id({Change}) ->
-    has_valid_rep_id(get_value(<<"id">>, Change));
-has_valid_rep_id(<<?DESIGN_DOC_PREFIX, _Rest/binary>>) ->
-    false;
-has_valid_rep_id(_Else) ->
-    true.
-
-process_change(stop_all_replications) ->
-    ?LOG_INFO("Stopping all ongoing replications because the replicator DB "
-        "was deleted or changed", []),
-    stop_all_replications();
-
-process_change({Change}) ->
-=======
 
 process_update(State, {Change}) ->
->>>>>>> 1c95325a
     {RepProps} = JsonRepDoc = get_value(doc, Change),
     DocId = get_value(<<"_id">>, RepProps),
     case get_value(<<"deleted">>, Change, false) of
@@ -291,35 +265,16 @@
 
 
 maybe_start_replication(State, DocId, JsonRepDoc) ->
-    UserCtx = rep_user_ctx(JsonRepDoc),
-<<<<<<< HEAD
     {ok, #rep{id = {BaseId, _} = RepId} = Rep} =
-        parse_rep_doc(JsonRepDoc, UserCtx),
-    case ets:lookup(?REP_ID_TO_DOC_ID_MAP, BaseId) of
-    [] ->
-        true = ets:insert(?REP_ID_TO_DOC_ID_MAP, {BaseId, DocId}),
-        true = ets:insert(?DOC_TO_REP_ID_MAP, {DocId, RepId}),
-        start_replication(Rep);
-    [{BaseId, DocId}] ->
-        ok;
-    [{BaseId, OtherDocId}] ->
-        maybe_tag_rep_doc(DocId, JsonRepDoc, ?l2b(BaseId), OtherDocId)
-    end.
-
-
-maybe_tag_rep_doc(DocId, {Props} = JsonRepDoc, RepId, OtherDocId) ->
-=======
-    {BaseId, _} = RepId = couch_rep:make_replication_id(JsonRepDoc, UserCtx),
+        parse_rep_doc(JsonRepDoc, rep_user_ctx(JsonRepDoc)),
     case ets:lookup(?REP_ID_TO_DOC_ID, BaseId) of
     [] ->
         true = ets:insert(?REP_ID_TO_DOC_ID, {BaseId, {DocId, true}}),
         true = ets:insert(?DOC_ID_TO_REP_ID, {DocId, RepId}),
         Server = self(),
-        Pid = spawn_link(fun() ->
-            start_replication(Server, JsonRepDoc, RepId, UserCtx)
-        end),
+        Pid = spawn_link(fun() -> start_replication(Server, Rep) end),
         State#state{rep_start_pids = [Pid | State#state.rep_start_pids]};
-    [{BaseId, {DocId, _}}] ->
+    [{BaseId, DocId}] ->
         State;
     [{BaseId, {OtherDocId, false}}] ->
         ?LOG_INFO("The replication specified by the document `~s` was already"
@@ -335,70 +290,40 @@
 
 
 maybe_tag_rep_doc({Props} = JsonRepDoc, RepId) ->
->>>>>>> 1c95325a
     case get_value(<<"_replication_id">>, Props) of
     RepId ->
         ok;
     _ ->
-<<<<<<< HEAD
-        ?LOG_INFO("The replication specified by the document `~s` was already"
-            " triggered by the document `~s`", [DocId, OtherDocId]),
         update_rep_doc(JsonRepDoc, [{<<"_replication_id">>, RepId}])
     end.
 
 
-
-start_replication(#rep{id = {Base, Ext}, doc = {RepProps} = RepDoc} = Rep) ->
+start_replication(Server, #rep{id = RepId, doc = {RepProps}} = Rep) ->
     case (catch couch_replicator:async_replicate(Rep)) of
     {ok, _} ->
+        ok = gen_server:call(Server, {triggered, RepId}, infinity),
         ?LOG_INFO("Document `~s` triggered replication `~s`",
-            [get_value(<<"_id">>, RepProps), Base ++ Ext]);
+            [get_value(<<"_id">>, RepProps), pp_rep_id(RepId)]);
     Error ->
-        update_rep_doc(
-            RepDoc,
-            [
-                {<<"_replication_state">>, <<"error">>},
-                {<<"_replication_id">>, ?l2b(Base)}
-            ]
-        ),
-        ?LOG_ERROR("Error starting replication `~s`: ~p", [Base ++ Ext, Error])
-=======
-        couch_rep:update_rep_doc(JsonRepDoc, [{<<"_replication_id">>, RepId}])
-    end.
-
-
-start_replication(Server, {RepProps} = RepDoc, RepId, UserCtx) ->
-    case (catch couch_rep:start_replication(RepDoc, RepId, UserCtx)) of
-    Pid when is_pid(Pid) ->
-        ?LOG_INFO("Document `~s` triggered replication `~s`",
-            [get_value(<<"_id">>, RepProps), pp_rep_id(RepId)]),
-        ok = gen_server:call(Server, {triggered, RepId}, infinity),
-        couch_rep:get_result(Pid, RepId, RepDoc, UserCtx);
-    Error ->
-        keep_retrying(
-            Server, RepId, RepDoc, UserCtx, Error, ?INITIAL_WAIT, ?MAX_RETRIES)
-    end.
-
-
-keep_retrying(Server, _RepId, RepDoc, _UserCtx, Error, _Wait, 0) ->
-    ok = gen_server:call(Server, {restart_failure, RepDoc, Error}, infinity);
-
-keep_retrying(Server, RepId, RepDoc, UserCtx, Error, Wait, RetriesLeft) ->
+        keep_retrying(Server, Rep, Error, ?INITIAL_WAIT, ?MAX_RETRIES)
+    end.
+
+
+keep_retrying(Server, Rep, Error, _Wait, 0) ->
+    ok = gen_server:call(Server, {restart_failure, Rep, Error}, infinity);
+
+keep_retrying(Server, #rep{doc = {RepProps}} = Rep, Error, Wait, RetriesLeft) ->
     ?LOG_ERROR("Error starting replication `~s`: ~p. "
-        "Retrying in ~p seconds", [pp_rep_id(RepId), Error, Wait]),
+        "Retrying in ~p seconds", [pp_rep_id(Rep), Error, Wait]),
     ok = timer:sleep(Wait * 1000),
-    case (catch couch_rep:start_replication(RepDoc, RepId, UserCtx)) of
-    Pid when is_pid(Pid) ->
-        ok = gen_server:call(Server, {triggered, RepId}, infinity),
-        {RepProps} = RepDoc,
+    case (catch couch_replicator:async_replicate(Rep)) of
+    {ok, _} ->
+        ok = gen_server:call(Server, {triggered, Rep#rep.id}, infinity),
         ?LOG_INFO("Document `~s` triggered replication `~s` after ~p attempts",
-            [get_value(<<"_id">>, RepProps), pp_rep_id(RepId),
-                ?MAX_RETRIES - RetriesLeft + 1]),
-        couch_rep:get_result(Pid, RepId, RepDoc, UserCtx);
+            [get_value(<<"_id">>, RepProps), pp_rep_id(Rep),
+                ?MAX_RETRIES - RetriesLeft + 1]);
     NewError ->
-        keep_retrying(
-            Server, RepId, RepDoc, UserCtx, NewError, Wait * 2, RetriesLeft - 1)
->>>>>>> 1c95325a
+        keep_retrying(Server, Rep, NewError, Wait * 2, RetriesLeft - 1)
     end.
 
 
@@ -425,15 +350,9 @@
 stop_replication(DocId) ->
     case ets:lookup(?DOC_ID_TO_REP_ID, DocId) of
     [{DocId, {BaseId, _} = RepId}] ->
-<<<<<<< HEAD
-        couch_replicator:cancel_replication(RepId),
-        true = ets:delete(?REP_ID_TO_DOC_ID_MAP, BaseId),
-        true = ets:delete(?DOC_TO_REP_ID_MAP, DocId),
-=======
         couch_rep:end_replication(RepId),
         true = ets:delete(?REP_ID_TO_DOC_ID, BaseId),
         true = ets:delete(?DOC_ID_TO_REP_ID, DocId),
->>>>>>> 1c95325a
         {ok, RepId};
     [] ->
         none
@@ -453,5 +372,7 @@
 
 
 % pretty-print replication id
+pp_rep_id(#rep{id = RepId}) ->
+    pp_rep_id(RepId);
 pp_rep_id({Base, Extension}) ->
     Base ++ Extension.