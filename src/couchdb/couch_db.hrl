% Licensed under the Apache License, Version 2.0 (the "License"); you may not
% use this file except in compliance with the License. You may obtain a copy of
% the License at
%
%   http://www.apache.org/licenses/LICENSE-2.0
%
% Unless required by applicable law or agreed to in writing, software
% distributed under the License is distributed on an "AS IS" BASIS, WITHOUT
% WARRANTIES OR CONDITIONS OF ANY KIND, either express or implied. See the
% License for the specific language governing permissions and limitations under
% the License.

-define(LOCAL_DOC_PREFIX, "_local/").
-define(DESIGN_DOC_PREFIX0, "_design").
-define(DESIGN_DOC_PREFIX, "_design/").

-define(MIN_STR, <<"">>).
-define(MAX_STR, <<255>>). % illegal utf string

-define(JSON_ENCODE(V), couch_util:json_encode(V)).
-define(JSON_DECODE(V), couch_util:json_decode(V)).

-define(b2l(V), binary_to_list(V)).
-define(l2b(V), list_to_binary(V)).

-define(DEFAULT_ATTACHMENT_CONTENT_TYPE, <<"application/octet-stream">>).

-define(LOG_DEBUG(Format, Args),
    case couch_log:debug_on() of
        true ->
            gen_event:sync_notify(error_logger,
                {self(), couch_debug, {Format, Args}});
        false -> ok
    end).

-define(LOG_INFO(Format, Args),
    case couch_log:info_on() of
        true ->
            gen_event:sync_notify(error_logger,
                {self(), couch_info, {Format, Args}});
        false -> ok
    end).

-define(LOG_ERROR(Format, Args),
    gen_event:sync_notify(error_logger,
            {self(), couch_error, {Format, Args}})).

% Tree::term() is really a tree(), but we don't want to require R13B04 yet
-type branch() :: {Key::term(), Value::term(), Tree::term()}.
-type path() :: {Start::pos_integer(), branch()}.
-type tree() :: [branch()]. % sorted by key

-record(rev_info,
    {
    rev,
    seq = 0,
    deleted = false,
    body_sp = nil % stream pointer
    }).

-record(doc_info,
    {
    id = <<"">>,
    high_seq = 0,
    revs = [] % rev_info
    }).

-record(full_doc_info,
    {id = <<"">>,
    update_seq = 0,
    deleted = false,
    rev_tree = []
    }).

-record(httpd,
    {mochi_req,
    peer,
    method,
    requested_path_parts,
    path_parts,
    db_url_handlers,
    user_ctx,
    req_body = undefined,
    design_url_handlers,
    auth,
    default_fun,
    url_handlers
    }).


-record(doc,
    {
    id = <<"">>,
    revs = {0, []},

    % the json body object.
    body = {[]},

    atts = [], % attachments

    deleted = false,

    % key/value tuple of meta information, provided when using special options:
    % couch_db:open_doc(Db, Id, Options).
    meta = []
    }).


-record(att,
    {
    name,
    type,
    att_len,
    disk_len, % length of the attachment in its identity form
              % (that is, without a content encoding applied to it)
              % differs from att_len when encoding /= identity
    md5= <<>>,
    revpos=0,
    data,
    encoding=identity % currently supported values are:
                      %     identity, gzip
                      % additional values to support in the future:
                      %     deflate, compress
    }).


-record(user_ctx,
    {
    name=null,
    roles=[],
    handler
    }).

% This should be updated anytime a header change happens that requires more
% than filling in new defaults.
%
% As long the changes are limited to new header fields (with inline
% defaults) added to the end of the record, then there is no need to increment
% the disk revision number.
%
% if the disk revision is incremented, then new upgrade logic will need to be
% added to couch_db_updater:init_db.

-define(LATEST_DISK_VERSION, 5).

-record(db_header,
    {disk_version = ?LATEST_DISK_VERSION,
     update_seq = 0,
     unused = 0,
     fulldocinfo_by_id_btree_state = nil,
     docinfo_by_seq_btree_state = nil,
     local_docs_btree_state = nil,
     purge_seq = 0,
     purged_docs = nil,
     security_ptr = nil,
     revs_limit = 1000
    }).

-record(db,
    {main_pid = nil,
    update_pid = nil,
    compactor_pid = nil,
    instance_start_time, % number of microsecs since jan 1 1970 as a binary string
    fd,
    updater_fd,
    fd_ref_counter,
    header = #db_header{},
    committed_update_seq,
    fulldocinfo_by_id_btree,
    docinfo_by_seq_btree,
    local_docs_btree,
    update_seq,
    name,
    filepath,
    validate_doc_funs = [],
    security = [],
    security_ptr = nil,
    user_ctx = #user_ctx{},
    waiting_delayed_commit = nil,
    revs_limit = 1000,
    fsync_options = [],
<<<<<<< HEAD
    is_sys_db = false,
    btree_cache = nil,
    doc_cache = nil
=======
    options = []
>>>>>>> 29f04eb3
    }).


-record(view_query_args, {
    start_key,
    end_key,
    start_docid = ?MIN_STR,
    end_docid = ?MAX_STR,

    direction = fwd,
    inclusive_end=true, % aka a closed-interval

    limit = 10000000000, % Huge number to simplify logic
    skip = 0,

    group_level = 0,

    view_type = nil,
    include_docs = false,
    stale = false,
    multi_get = false,
    callback = nil,
    list = nil
}).

-record(view_fold_helper_funs, {
    reduce_count,
    passed_end,
    start_response,
    send_row
}).

-record(reduce_fold_helper_funs, {
    start_response,
    send_row
}).

-record(extern_resp_args, {
    code = 200,
    stop = false,
    data = <<>>,
    ctype = "application/json",
    headers = []
}).

-record(group, {
    sig=nil,
    db=nil,
    fd=nil,
    name,
    def_lang,
    design_options=[],
    views,
    lib,
    id_btree=nil,
    current_seq=0,
    purge_seq=0,
    query_server=nil,
    waiting_delayed_commit=nil,
    btree_cache=nil
    }).

-record(view,
    {id_num,
    update_seq=0,
    purge_seq=0,
    map_names=[],
    def,
    btree=nil,
    reduce_funs=[],
    options=[]
    }).

-record(index_header,
    {seq=0,
    purge_seq=0,
    id_btree_state=nil,
    view_states=nil
    }).

-record(http_db, {
    url,
    auth = [],
    resource = "",
    headers = [
        {"User-Agent", "CouchDB/"++couch_server:get_version()},
        {"Accept", "application/json"},
        {"Accept-Encoding", "gzip"}
    ],
    qs = [],
    method = get,
    body = nil,
    options = [
        {response_format,binary},
        {inactivity_timeout, 30000},
        {max_sessions, list_to_integer(
            couch_config:get("replicator", "max_http_sessions", "10")
        )},
        {max_pipeline_size, list_to_integer(
            couch_config:get("replicator", "max_http_pipeline_size", "10")
        )}
    ],
    retries = 10,
    pause = 500,
    conn = nil
}).

% small value used in revision trees to indicate the revision isn't stored
-define(REV_MISSING, []).

-record(changes_args, {
    feed = "normal",
    dir = fwd,
    since = 0,
    limit = 1000000000000000,
    style = main_only,
    heartbeat,
    timeout,
    filter = "",
    include_docs = false,
    db_open_options = []
}).

-record(btree, {
    fd,
    root,
    extract_kv = fun({_Key, _Value} = KV) -> KV end,
    assemble_kv = fun(Key, Value) -> {Key, Value} end,
    less = fun(A, B) -> A < B end,
    reduce = nil
}).<|MERGE_RESOLUTION|>--- conflicted
+++ resolved
@@ -179,13 +179,9 @@
     waiting_delayed_commit = nil,
     revs_limit = 1000,
     fsync_options = [],
-<<<<<<< HEAD
-    is_sys_db = false,
+    options = [],
     btree_cache = nil,
     doc_cache = nil
-=======
-    options = []
->>>>>>> 29f04eb3
     }).
 
 
@@ -315,5 +311,6 @@
     extract_kv = fun({_Key, _Value} = KV) -> KV end,
     assemble_kv = fun(Key, Value) -> {Key, Value} end,
     less = fun(A, B) -> A < B end,
-    reduce = nil
+    reduce = nil,
+    cache = nil
 }).