% Licensed under the Apache License, Version 2.0 (the "License"); you may not
% use this file except in compliance with the License. You may obtain a copy of
% the License at
%
%   http://www.apache.org/licenses/LICENSE-2.0
%
% Unless required by applicable law or agreed to in writing, software
% distributed under the License is distributed on an "AS IS" BASIS, WITHOUT
% WARRANTIES OR CONDITIONS OF ANY KIND, either express or implied. See the
% License for the specific language governing permissions and limitations under
% the License.

-module(couch_httpd_db).
-include("couch_db.hrl").

-export([handle_request/1, handle_compact_req/2, handle_design_req/2,
    db_req/2, couch_doc_open/4,handle_changes_req/2,
    update_doc_result_to_json/1, update_doc_result_to_json/2,
    handle_design_info_req/3, handle_view_cleanup_req/2]).

-import(couch_httpd,
    [send_json/2,send_json/3,send_json/4,send_method_not_allowed/2,
    send_response/4,start_json_response/2,start_json_response/3,
    send_chunk/2,last_chunk/1,end_json_response/1,
    start_chunked_response/3, absolute_uri/2, send/2,
    start_response_length/4]).

-record(doc_query_args, {
    options = [],
    rev = nil,
    open_revs = [],
    update_type = interactive_edit,
    atts_since = nil
}).

% Database request handlers
handle_request(#httpd{path_parts=[DbName|RestParts],method=Method,
        db_url_handlers=DbUrlHandlers}=Req)->
    case {Method, RestParts} of
    {'PUT', []} ->
        create_db_req(Req, DbName);
    {'DELETE', []} ->
        % if we get ?rev=... the user is using a faulty script where the
        % document id is empty by accident. Let them recover safely.
        case couch_httpd:qs_value(Req, "rev", false) of
            false -> delete_db_req(Req, DbName);
            _Rev -> throw({bad_request,
                "You tried to DELETE a database with a ?=rev parameter. "
                ++ "Did you mean to DELETE a document instead?"})
        end;
    {_, []} ->
        do_db_req(Req, fun db_req/2);
    {_, [SecondPart|_]} ->
        Handler = couch_util:dict_find(SecondPart, DbUrlHandlers, fun db_req/2),
        do_db_req(Req, Handler)
    end.

handle_changes_req(#httpd{method='POST'}=Req, Db) ->
    couch_httpd:validate_ctype(Req, "application/json"),
    handle_changes_req1(Req, Db);
handle_changes_req(#httpd{method='GET'}=Req, Db) ->
    handle_changes_req1(Req, Db);
handle_changes_req(#httpd{path_parts=[_,<<"_changes">>]}=Req, _Db) ->
    send_method_not_allowed(Req, "GET,HEAD,POST").

handle_changes_req1(Req, Db) ->
    MakeCallback = fun(Resp) ->
        fun({change, Change, _}, "continuous") ->
            send_chunk(Resp, [?JSON_ENCODE(Change) | "\n"]);
        ({change, Change, Prepend}, _) ->
            send_chunk(Resp, [Prepend, ?JSON_ENCODE(Change)]);
        (start, "continuous") ->
            ok;
        (start, _) ->
            send_chunk(Resp, "{\"results\":[\n");
        ({stop, EndSeq}, "continuous") ->
            send_chunk(
                Resp,
                [?JSON_ENCODE({[{<<"last_seq">>, EndSeq}]}) | "\n"]
            ),
            end_json_response(Resp);
        ({stop, EndSeq}, _) ->
            send_chunk(
                Resp,
                io_lib:format("\n],\n\"last_seq\":~w}\n", [EndSeq])
            ),
            end_json_response(Resp);
        (timeout, _) ->
            send_chunk(Resp, "\n")
        end
    end,
    ChangesArgs = parse_changes_query(Req),
    ChangesFun = couch_changes:handle_changes(ChangesArgs, Req, Db),
    WrapperFun = case ChangesArgs#changes_args.feed of
    "normal" ->
        {ok, Info} = couch_db:get_db_info(Db),
        CurrentEtag = couch_httpd:make_etag(Info),
        fun(FeedChangesFun) ->
            couch_httpd:etag_respond(
                Req,
                CurrentEtag,
                fun() ->
                    {ok, Resp} = couch_httpd:start_json_response(
                         Req, 200, [{"Etag", CurrentEtag}]
                    ),
                    FeedChangesFun(MakeCallback(Resp))
                end
            )
        end;
    _ ->
        % "longpoll" or "continuous"
        {ok, Resp} = couch_httpd:start_json_response(Req, 200),
        fun(FeedChangesFun) ->
            FeedChangesFun(MakeCallback(Resp))
        end
    end,
    couch_stats_collector:track_process_count(
        {httpd, clients_requesting_changes}
    ),
    WrapperFun(ChangesFun).


handle_compact_req(#httpd{method='POST',path_parts=[DbName,_,Id|_]}=Req, Db) ->
    ok = couch_db:check_is_admin(Db),
    couch_httpd:validate_ctype(Req, "application/json"),
    ok = couch_view_compactor:start_compact(DbName, Id),
    send_json(Req, 202, {[{ok, true}]});

handle_compact_req(#httpd{method='POST'}=Req, Db) ->
    ok = couch_db:check_is_admin(Db),
    couch_httpd:validate_ctype(Req, "application/json"),
    ok = couch_db:start_compact(Db),
    send_json(Req, 202, {[{ok, true}]});

handle_compact_req(Req, _Db) ->
    send_method_not_allowed(Req, "POST").

handle_view_cleanup_req(#httpd{method='POST'}=Req, Db) ->
    % delete unreferenced index files
    ok = couch_db:check_is_admin(Db),
    couch_httpd:validate_ctype(Req, "application/json"),
    ok = couch_view:cleanup_index_files(Db),
    send_json(Req, 202, {[{ok, true}]});

handle_view_cleanup_req(Req, _Db) ->
    send_method_not_allowed(Req, "POST").


handle_design_req(#httpd{
        path_parts=[_DbName, _Design, DesignName, <<"_",_/binary>> = Action | _Rest],
        design_url_handlers = DesignUrlHandlers
    }=Req, Db) ->
    % load ddoc
    DesignId = <<"_design/", DesignName/binary>>,
    DDoc = couch_httpd_db:couch_doc_open(Db, DesignId, nil, []),
    Handler = couch_util:dict_find(Action, DesignUrlHandlers, fun(_, _, _) ->
            throw({not_found, <<"missing handler: ", Action/binary>>})
        end),
    Handler(Req, Db, DDoc);

handle_design_req(Req, Db) ->
    db_req(Req, Db).

handle_design_info_req(#httpd{
            method='GET',
            path_parts=[_DbName, _Design, DesignName, _]
        }=Req, Db, _DDoc) ->
    DesignId = <<"_design/", DesignName/binary>>,
    {ok, GroupInfoList} = couch_view:get_group_info(Db, DesignId),
    send_json(Req, 200, {[
        {name, DesignName},
        {view_index, {GroupInfoList}}
    ]});

handle_design_info_req(Req, _Db, _DDoc) ->
    send_method_not_allowed(Req, "GET").

create_db_req(#httpd{user_ctx=UserCtx}=Req, DbName) ->
    ok = couch_httpd:verify_is_server_admin(Req),
    case couch_server:create(DbName, [{user_ctx, UserCtx}]) of
    {ok, Db} ->
        couch_db:close(Db),
        DbUrl = absolute_uri(Req, "/" ++ couch_util:url_encode(DbName)),
        send_json(Req, 201, [{"Location", DbUrl}], {[{ok, true}]});
    Error ->
        throw(Error)
    end.

delete_db_req(#httpd{user_ctx=UserCtx}=Req, DbName) ->
    ok = couch_httpd:verify_is_server_admin(Req),
    case couch_server:delete(DbName, [{user_ctx, UserCtx}]) of
    ok ->
        send_json(Req, 200, {[{ok, true}]});
    Error ->
        throw(Error)
    end.

do_db_req(#httpd{user_ctx=UserCtx,path_parts=[DbName|_]}=Req, Fun) ->
    case couch_db:open(DbName, [{user_ctx, UserCtx}]) of
    {ok, Db} ->
        try
            Fun(Req, Db)
        after
            catch couch_db:close(Db)
        end;
    Error ->
        throw(Error)
    end.

db_req(#httpd{method='GET',path_parts=[_DbName]}=Req, Db) ->
    {ok, DbInfo} = couch_db:get_db_info(Db),
    send_json(Req, {DbInfo});

db_req(#httpd{method='POST',path_parts=[DbName]}=Req, Db) ->
    couch_httpd:validate_ctype(Req, "application/json"),
    Doc = couch_doc:from_json_obj(couch_httpd:json_body(Req)),
    Doc2 = case Doc#doc.id of
        <<"">> ->
            Doc#doc{id=couch_uuids:new(), revs={0, []}};
        _ ->
            Doc
    end,
    DocId = Doc2#doc.id,
    case couch_httpd:qs_value(Req, "batch") of
    "ok" ->
        % async_batching
        spawn(fun() ->
                case catch(couch_db:update_doc(Db, Doc2, [])) of
                {ok, _} -> ok;
                Error ->
                    ?LOG_INFO("Batch doc error (~s): ~p",[DocId, Error])
                end
            end),
            
        send_json(Req, 202, [], {[
            {ok, true},
            {id, DocId}
        ]});
    _Normal ->
        % normal
        {ok, NewRev} = couch_db:update_doc(Db, Doc2, []),
        DocUrl = absolute_uri(
            Req, binary_to_list(<<"/",DbName/binary,"/", DocId/binary>>)),
        send_json(Req, 201, [{"Location", DocUrl}], {[
            {ok, true},
            {id, DocId},
            {rev, couch_doc:rev_to_str(NewRev)}
        ]})
    end;


db_req(#httpd{path_parts=[_DbName]}=Req, _Db) ->
    send_method_not_allowed(Req, "DELETE,GET,HEAD,POST");

db_req(#httpd{method='POST',path_parts=[_,<<"_ensure_full_commit">>]}=Req, Db) ->
    couch_httpd:validate_ctype(Req, "application/json"),
    UpdateSeq = couch_db:get_update_seq(Db),
    CommittedSeq = couch_db:get_committed_update_seq(Db),
    {ok, StartTime} =
    case couch_httpd:qs_value(Req, "seq") of
    undefined ->
        couch_db:ensure_full_commit(Db);
    RequiredStr ->
        RequiredSeq = list_to_integer(RequiredStr),
        if RequiredSeq > UpdateSeq ->
            throw({bad_request,
                "can't do a full commit ahead of current update_seq"});
        RequiredSeq > CommittedSeq ->
            couch_db:ensure_full_commit(Db);
        true ->
            {ok, Db#db.instance_start_time}
        end
    end,
    send_json(Req, 201, {[
        {ok, true},
        {instance_start_time, StartTime}
    ]});

db_req(#httpd{path_parts=[_,<<"_ensure_full_commit">>]}=Req, _Db) ->
    send_method_not_allowed(Req, "POST");

db_req(#httpd{method='POST',path_parts=[_,<<"_bulk_docs">>]}=Req, Db) ->
    couch_stats_collector:increment({httpd, bulk_requests}),
    couch_httpd:validate_ctype(Req, "application/json"),
    {JsonProps} = couch_httpd:json_body_obj(Req),
    DocsArray = couch_util:get_value(<<"docs">>, JsonProps),
    case couch_httpd:header_value(Req, "X-Couch-Full-Commit") of
    "true" ->
        Options = [full_commit];
    "false" ->
        Options = [delay_commit];
    _ ->
        Options = []
    end,
    case couch_util:get_value(<<"new_edits">>, JsonProps, true) of
    true ->
        Docs = lists:map(
            fun({ObjProps} = JsonObj) ->
                Doc = couch_doc:from_json_obj(JsonObj),
                validate_attachment_names(Doc),
                Id = case Doc#doc.id of
                    <<>> -> couch_uuids:new();
                    Id0 -> Id0
                end,
                case couch_util:get_value(<<"_rev">>, ObjProps) of
                undefined ->
                    Revs = {0, []};
                Rev  ->
                    {Pos, RevId} = couch_doc:parse_rev(Rev),
                    Revs = {Pos, [RevId]}
                end,
                Doc#doc{id=Id,revs=Revs}
            end,
            DocsArray),
        Options2 =
        case couch_util:get_value(<<"all_or_nothing">>, JsonProps) of
        true  -> [all_or_nothing|Options];
        _ -> Options
        end,
        case couch_db:update_docs(Db, Docs, Options2) of
        {ok, Results} ->
            % output the results
            DocResults = lists:zipwith(fun update_doc_result_to_json/2,
                Docs, Results),
            send_json(Req, 201, DocResults);
        {aborted, Errors} ->
            ErrorsJson =
                lists:map(fun update_doc_result_to_json/1, Errors),
            send_json(Req, 417, ErrorsJson)
        end;
    false ->
        Docs = lists:map(fun(JsonObj) ->
                Doc = couch_doc:from_json_obj(JsonObj),
                validate_attachment_names(Doc),
                Doc
            end, DocsArray),
        {ok, Errors} = couch_db:update_docs(Db, Docs, Options, replicated_changes),
        ErrorsJson =
            lists:map(fun update_doc_result_to_json/1, Errors),
        send_json(Req, 201, ErrorsJson)
    end;
db_req(#httpd{path_parts=[_,<<"_bulk_docs">>]}=Req, _Db) ->
    send_method_not_allowed(Req, "POST");

db_req(#httpd{method='POST',path_parts=[_,<<"_purge">>]}=Req, Db) ->
    couch_httpd:validate_ctype(Req, "application/json"),
    {IdsRevs} = couch_httpd:json_body_obj(Req),
    IdsRevs2 = [{Id, couch_doc:parse_revs(Revs)} || {Id, Revs} <- IdsRevs],

    case couch_db:purge_docs(Db, IdsRevs2) of
    {ok, PurgeSeq, PurgedIdsRevs} ->
        PurgedIdsRevs2 = [{Id, couch_doc:revs_to_strs(Revs)} || {Id, Revs} <- PurgedIdsRevs],
        send_json(Req, 200, {[{<<"purge_seq">>, PurgeSeq}, {<<"purged">>, {PurgedIdsRevs2}}]});
    Error ->
        throw(Error)
    end;

db_req(#httpd{path_parts=[_,<<"_purge">>]}=Req, _Db) ->
    send_method_not_allowed(Req, "POST");

db_req(#httpd{method='GET',path_parts=[_,<<"_all_docs">>]}=Req, Db) ->
    Keys = couch_httpd:qs_json_value(Req, "keys", nil),
    all_docs_view(Req, Db, Keys);

db_req(#httpd{method='POST',path_parts=[_,<<"_all_docs">>]}=Req, Db) ->
    couch_httpd:validate_ctype(Req, "application/json"),
    {Fields} = couch_httpd:json_body_obj(Req),
    case couch_util:get_value(<<"keys">>, Fields, nil) of
    nil ->
        ?LOG_DEBUG("POST to _all_docs with no keys member.", []),
        all_docs_view(Req, Db, nil);
    Keys when is_list(Keys) ->
        all_docs_view(Req, Db, Keys);
    _ ->
        throw({bad_request, "`keys` member must be a array."})
    end;

db_req(#httpd{path_parts=[_,<<"_all_docs">>]}=Req, _Db) ->
    send_method_not_allowed(Req, "GET,HEAD,POST");

db_req(#httpd{method='POST',path_parts=[_,<<"_missing_revs">>]}=Req, Db) ->
    {JsonDocIdRevs} = couch_httpd:json_body_obj(Req),
    JsonDocIdRevs2 = [{Id, [couch_doc:parse_rev(RevStr) || RevStr <- RevStrs]} || {Id, RevStrs} <- JsonDocIdRevs],
    {ok, Results} = couch_db:get_missing_revs(Db, JsonDocIdRevs2),
    Results2 = [{Id, couch_doc:revs_to_strs(Revs)} || {Id, Revs, _} <- Results],
    send_json(Req, {[
        {missing_revs, {Results2}}
    ]});

db_req(#httpd{path_parts=[_,<<"_missing_revs">>]}=Req, _Db) ->
    send_method_not_allowed(Req, "POST");

db_req(#httpd{method='POST',path_parts=[_,<<"_revs_diff">>]}=Req, Db) ->
    {JsonDocIdRevs} = couch_httpd:json_body_obj(Req),
    JsonDocIdRevs2 =
        [{Id, couch_doc:parse_revs(RevStrs)} || {Id, RevStrs} <- JsonDocIdRevs],
    {ok, Results} = couch_db:get_missing_revs(Db, JsonDocIdRevs2),
    Results2 =
    lists:map(fun({Id, MissingRevs, PossibleAncestors}) ->
        {Id,
            {[{missing, couch_doc:revs_to_strs(MissingRevs)}] ++
                if PossibleAncestors == [] ->
                    [];
                true ->
                    [{possible_ancestors,
                        couch_doc:revs_to_strs(PossibleAncestors)}]
                end}}
    end, Results),
    send_json(Req, {Results2});

db_req(#httpd{path_parts=[_,<<"_revs_diff">>]}=Req, _Db) ->
    send_method_not_allowed(Req, "POST");

db_req(#httpd{method='PUT',path_parts=[_,<<"_security">>]}=Req, Db) ->
    SecObj = couch_httpd:json_body(Req),
    ok = couch_db:set_security(Db, SecObj),
    send_json(Req, {[{<<"ok">>, true}]});

db_req(#httpd{method='GET',path_parts=[_,<<"_security">>]}=Req, Db) ->
    send_json(Req, couch_db:get_security(Db));

db_req(#httpd{path_parts=[_,<<"_security">>]}=Req, _Db) ->
    send_method_not_allowed(Req, "PUT,GET");

db_req(#httpd{method='PUT',path_parts=[_,<<"_revs_limit">>]}=Req,
        Db) ->
    Limit = couch_httpd:json_body(Req),
    ok = couch_db:set_revs_limit(Db, Limit),
    send_json(Req, {[{<<"ok">>, true}]});

db_req(#httpd{method='GET',path_parts=[_,<<"_revs_limit">>]}=Req, Db) ->
    send_json(Req, couch_db:get_revs_limit(Db));

db_req(#httpd{path_parts=[_,<<"_revs_limit">>]}=Req, _Db) ->
    send_method_not_allowed(Req, "PUT,GET");

% Special case to enable using an unencoded slash in the URL of design docs,
% as slashes in document IDs must otherwise be URL encoded.
db_req(#httpd{method='GET',mochi_req=MochiReq, path_parts=[DbName,<<"_design/",_/binary>>|_]}=Req, _Db) ->
    PathFront = "/" ++ couch_httpd:quote(binary_to_list(DbName)) ++ "/",
    [_|PathTail] = re:split(MochiReq:get(raw_path), "_design%2F",
        [{return, list}]),
    couch_httpd:send_redirect(Req, PathFront ++ "_design/" ++
        mochiweb_util:join(PathTail, "_design%2F"));

db_req(#httpd{path_parts=[_DbName,<<"_design">>,Name]}=Req, Db) ->
    db_doc_req(Req, Db, <<"_design/",Name/binary>>);

db_req(#httpd{path_parts=[_DbName,<<"_design">>,Name|FileNameParts]}=Req, Db) ->
    db_attachment_req(Req, Db, <<"_design/",Name/binary>>, FileNameParts);


% Special case to allow for accessing local documents without %2F
% encoding the docid. Throws out requests that don't have the second
% path part or that specify an attachment name.
db_req(#httpd{path_parts=[_DbName, <<"_local">>]}, _Db) ->
    throw({bad_request, <<"Invalid _local document id.">>});

db_req(#httpd{path_parts=[_DbName, <<"_local/">>]}, _Db) ->
    throw({bad_request, <<"Invalid _local document id.">>});

db_req(#httpd{path_parts=[_DbName, <<"_local">>, Name]}=Req, Db) ->
    db_doc_req(Req, Db, <<"_local/", Name/binary>>);

db_req(#httpd{path_parts=[_DbName, <<"_local">> | _Rest]}, _Db) ->
    throw({bad_request, <<"_local documents do not accept attachments.">>});

db_req(#httpd{path_parts=[_, DocId]}=Req, Db) ->
    db_doc_req(Req, Db, DocId);

db_req(#httpd{path_parts=[_, DocId | FileNameParts]}=Req, Db) ->
    db_attachment_req(Req, Db, DocId, FileNameParts).

all_docs_view(Req, Db, Keys) ->
    #view_query_args{
        start_key = StartKey,
        start_docid = StartDocId,
        end_key = EndKey,
        end_docid = EndDocId,
        limit = Limit,
        skip = SkipCount,
        direction = Dir,
        inclusive_end = Inclusive
    } = QueryArgs = couch_httpd_view:parse_view_params(Req, Keys, map),
    {ok, Info} = couch_db:get_db_info(Db),
    CurrentEtag = couch_httpd:make_etag(Info),
    couch_httpd:etag_respond(Req, CurrentEtag, fun() ->

        TotalRowCount = couch_util:get_value(doc_count, Info),
        StartId = if is_binary(StartKey) -> StartKey;
        true -> StartDocId
        end,
        EndId = if is_binary(EndKey) -> EndKey;
        true -> EndDocId
        end,
        FoldAccInit = {Limit, SkipCount, undefined, []},
        UpdateSeq = couch_db:get_update_seq(Db),
        JsonParams = case couch_httpd:qs_value(Req, "update_seq") of
        "true" ->
            [{update_seq, UpdateSeq}];
        _Else ->
            []
        end,
        case Keys of
        nil ->
            FoldlFun = couch_httpd_view:make_view_fold_fun(Req, QueryArgs, CurrentEtag, Db, UpdateSeq,
                TotalRowCount, #view_fold_helper_funs{
                    reduce_count = fun couch_db:enum_docs_reduce_to_count/1
                }),
            AdapterFun = fun(#full_doc_info{id=Id}=FullDocInfo, Offset, Acc) ->
                case couch_doc:to_doc_info(FullDocInfo) of
                #doc_info{revs=[#rev_info{deleted=false, rev=Rev}|_]} ->
                    FoldlFun({{Id, Id}, {[{rev, couch_doc:rev_to_str(Rev)}]}}, Offset, Acc);
                #doc_info{revs=[#rev_info{deleted=true}|_]} ->
                    {ok, Acc}
                end
            end,
            {ok, LastOffset, FoldResult} = couch_db:enum_docs(Db,
                AdapterFun, FoldAccInit, [{start_key, StartId}, {dir, Dir},
                    {if Inclusive -> end_key; true -> end_key_gt end, EndId}]),
            couch_httpd_view:finish_view_fold(Req, TotalRowCount, LastOffset, FoldResult, JsonParams);
        _ ->
            FoldlFun = couch_httpd_view:make_view_fold_fun(Req, QueryArgs, CurrentEtag, Db, UpdateSeq,
                TotalRowCount, #view_fold_helper_funs{
                    reduce_count = fun(Offset) -> Offset end
                }),
            KeyFoldFun = case Dir of
            fwd ->
                fun lists:foldl/3;
            rev ->
                fun lists:foldr/3
            end,
            FoldResult = KeyFoldFun(
                fun(Key, FoldAcc) ->
                    DocInfo = (catch couch_db:get_doc_info(Db, Key)),
                    Doc = case DocInfo of
                    {ok, #doc_info{id=Id, revs=[#rev_info{deleted=false, rev=Rev}|_]}} ->
                        {{Id, Id}, {[{rev, couch_doc:rev_to_str(Rev)}]}};
                    {ok, #doc_info{id=Id, revs=[#rev_info{deleted=true, rev=Rev}|_]}} ->
                        {{Id, Id}, {[{rev, couch_doc:rev_to_str(Rev)}, {deleted, true}]}};
                    not_found ->
                        {{Key, error}, not_found};
                    _ ->
                        ?LOG_ERROR("Invalid DocInfo: ~p", [DocInfo]),
                        throw({error, invalid_doc_info})
                    end,
                    {_, FoldAcc2} = FoldlFun(Doc, 0, FoldAcc),
                    FoldAcc2
                end, FoldAccInit, Keys),
            couch_httpd_view:finish_view_fold(Req, TotalRowCount, 0, FoldResult, JsonParams)
        end
    end).

db_doc_req(#httpd{method='DELETE'}=Req, Db, DocId) ->
    % check for the existence of the doc to handle the 404 case.
    couch_doc_open(Db, DocId, nil, []),
    case couch_httpd:qs_value(Req, "rev") of
    undefined ->
        update_doc(Req, Db, DocId,
                couch_doc_from_req(Req, DocId, {[{<<"_deleted">>,true}]}));
    Rev ->
        update_doc(Req, Db, DocId,
                couch_doc_from_req(Req, DocId,
                    {[{<<"_rev">>, ?l2b(Rev)},{<<"_deleted">>,true}]}))
    end;

db_doc_req(#httpd{method = 'GET', mochi_req = MochiReq} = Req, Db, DocId) ->
    #doc_query_args{
        rev = Rev,
        open_revs = Revs,
        options = Options1,
        atts_since = AttsSince
    } = parse_doc_query(Req),
    Options = case AttsSince of
    nil ->
        Options1;
    RevList when is_list(RevList) ->
        [{atts_since, RevList}, attachments | Options1]
    end,
    case Revs of
    [] ->
        Doc = couch_doc_open(Db, DocId, Rev, Options),
        send_doc(Req, Doc, Options);
    _ ->
        {ok, Results} = couch_db:open_doc_revs(Db, DocId, Revs, Options),
        case MochiReq:accepts_content_type("multipart/mixed") of
        false ->
            {ok, Resp} = start_json_response(Req, 200),
            send_chunk(Resp, "["),
            % We loop through the docs. The first time through the separator
            % is whitespace, then a comma on subsequent iterations.
            lists:foldl(
                fun(Result, AccSeparator) ->
                    case Result of
                    {ok, Doc} ->
                        JsonDoc = couch_doc:to_json_obj(Doc, Options),
                        Json = ?JSON_ENCODE({[{ok, JsonDoc}]}),
                        send_chunk(Resp, AccSeparator ++ Json);
                    {{not_found, missing}, RevId} ->
                        RevStr = couch_doc:rev_to_str(RevId),
                        Json = ?JSON_ENCODE({[{"missing", RevStr}]}),
                        send_chunk(Resp, AccSeparator ++ Json)
                    end,
                    "," % AccSeparator now has a comma
                end,
                "", Results),
            send_chunk(Resp, "]"),
            end_json_response(Resp);
        true ->
            send_docs_multipart(Req, Results, Options)
        end
    end;


db_doc_req(#httpd{method='POST'}=Req, Db, DocId) ->
    couch_httpd:validate_referer(Req),
    couch_doc:validate_docid(DocId),
    couch_httpd:validate_ctype(Req, "multipart/form-data"),
    Form = couch_httpd:parse_form(Req),
    case couch_util:get_value("_doc", Form) of
    undefined ->
        Rev = couch_doc:parse_rev(couch_util:get_value("_rev", Form)),
        {ok, [{ok, Doc}]} = couch_db:open_doc_revs(Db, DocId, [Rev], []);
    Json ->
        Doc = couch_doc_from_req(Req, DocId, ?JSON_DECODE(Json))
    end,
    UpdatedAtts = [
        #att{name=validate_attachment_name(Name),
            type=list_to_binary(ContentType),
            data=Content} ||
        {Name, {ContentType, _}, Content} <-
        proplists:get_all_values("_attachments", Form)
    ],
    #doc{atts=OldAtts} = Doc,
    OldAtts2 = lists:flatmap(
        fun(#att{name=OldName}=Att) ->
            case [1 || A <- UpdatedAtts, A#att.name == OldName] of
            [] -> [Att]; % the attachment wasn't in the UpdatedAtts, return it
            _ -> [] % the attachment was in the UpdatedAtts, drop it
            end
        end, OldAtts),
    NewDoc = Doc#doc{
        atts = UpdatedAtts ++ OldAtts2
    },
    {ok, NewRev} = couch_db:update_doc(Db, NewDoc, []),

    send_json(Req, 201, [{"Etag", "\"" ++ ?b2l(couch_doc:rev_to_str(NewRev)) ++ "\""}], {[
        {ok, true},
        {id, DocId},
        {rev, couch_doc:rev_to_str(NewRev)}
    ]});

db_doc_req(#httpd{method='PUT'}=Req, Db, DocId) ->
    #doc_query_args{
        update_type = UpdateType
    } = parse_doc_query(Req),
    couch_doc:validate_docid(DocId),
    
    Loc = absolute_uri(Req, "/" ++ ?b2l(Db#db.name) ++ "/" ++ ?b2l(DocId)),
    RespHeaders = [{"Location", Loc}],
    case couch_util:to_list(couch_httpd:header_value(Req, "Content-Type")) of
    ("multipart/related;" ++ _) = ContentType ->
        {ok, Doc0} = couch_doc:doc_from_multi_part_stream(ContentType,
                fun() -> receive_request_data(Req) end),
        Doc = couch_doc_from_req(Req, DocId, Doc0),
        update_doc(Req, Db, DocId, Doc, RespHeaders, UpdateType);
    _Else ->
        case couch_httpd:qs_value(Req, "batch") of
        "ok" ->
            % batch
            Doc = couch_doc_from_req(Req, DocId, couch_httpd:json_body(Req)),
        
            spawn(fun() ->
                    case catch(couch_db:update_doc(Db, Doc, [])) of
                    {ok, _} -> ok;
                    Error ->
                        ?LOG_INFO("Batch doc error (~s): ~p",[DocId, Error])
                    end
                end),
            send_json(Req, 202, [], {[
                {ok, true},
                {id, DocId}
            ]});
        _Normal ->
            % normal
            Body = couch_httpd:json_body(Req),
            Doc = couch_doc_from_req(Req, DocId, Body),
            update_doc(Req, Db, DocId, Doc, RespHeaders, UpdateType)
        end
    end;

db_doc_req(#httpd{method='COPY'}=Req, Db, SourceDocId) ->
    SourceRev =
    case extract_header_rev(Req, couch_httpd:qs_value(Req, "rev")) of
        missing_rev -> nil;
        Rev -> Rev
    end,
    {TargetDocId, TargetRevs} = parse_copy_destination_header(Req),
    % open old doc
    Doc = couch_doc_open(Db, SourceDocId, SourceRev, []),
    % save new doc
    {ok, NewTargetRev} = couch_db:update_doc(Db,
        Doc#doc{id=TargetDocId, revs=TargetRevs}, []),
    % respond
    send_json(Req, 201,
        [{"Etag", "\"" ++ ?b2l(couch_doc:rev_to_str(NewTargetRev)) ++ "\""}],
        update_doc_result_to_json(TargetDocId, {ok, NewTargetRev}));

db_doc_req(Req, _Db, _DocId) ->
    send_method_not_allowed(Req, "DELETE,GET,HEAD,POST,PUT,COPY").


send_doc(Req, Doc, Options) ->
    case Doc#doc.meta of
    [] ->
        DiskEtag = couch_httpd:doc_etag(Doc),
        % output etag only when we have no meta
        couch_httpd:etag_respond(Req, DiskEtag, fun() ->
            send_doc_efficiently(Req, Doc, [{"Etag", DiskEtag}], Options)
        end);
    _ ->
        send_doc_efficiently(Req, Doc, [], Options)
    end.


send_doc_efficiently(Req, #doc{atts=[]}=Doc, Headers, Options) ->
        send_json(Req, 200, Headers, couch_doc:to_json_obj(Doc, Options));
send_doc_efficiently(#httpd{mochi_req = MochiReq} = Req,
    #doc{atts = Atts} = Doc, Headers, Options) ->
    case lists:member(attachments, Options) of
    true ->
        case MochiReq:accepts_content_type("multipart/related") of
        false ->
            send_json(Req, 200, Headers, couch_doc:to_json_obj(Doc, Options));
        true ->
            Boundary = couch_uuids:random(),
            CompressedAtts = lists:member(att_encoding_info, Options),
            JsonBytes = ?JSON_ENCODE(couch_doc:to_json_obj(Doc, 
                    [attachments, follows|Options])),
            {ContentType, Len} = couch_doc:len_doc_to_multi_part_stream(
                    Boundary,JsonBytes, Atts, CompressedAtts),
            CType = {<<"Content-Type">>, ContentType},
            {ok, Resp} = start_response_length(Req, 200, [CType|Headers], Len),
            couch_doc:doc_to_multi_part_stream(
                Boundary, JsonBytes, Atts,
                fun(Data) -> couch_httpd:send(Resp, Data) end, CompressedAtts)
        end;
    false ->
        send_json(Req, 200, Headers, couch_doc:to_json_obj(Doc, Options))
    end.

send_docs_multipart(Req, Results, Options1) ->
    OuterBoundary = couch_uuids:random(),
    InnerBoundary = couch_uuids:random(),
<<<<<<< HEAD
    CompressedAtts = lists:member(att_encoding_info, Options),
=======
    {Options, CompressedAtts} =
    case couch_httpd:header_value(Req, "X-CouchDB-Send-Encoded-Atts") of
    "true" ->
        {[attachments, follows, att_encoding_info | Options1], true};
    _ ->
        {[attachments, follows | Options1], false}
    end,
>>>>>>> 124c5b38
    CType = {"Content-Type", 
        "multipart/mixed; boundary=\"" ++ ?b2l(OuterBoundary) ++ "\""},
    {ok, Resp} = start_chunked_response(Req, 200, [CType]),
    couch_httpd:send_chunk(Resp, <<"--", OuterBoundary/binary>>),
    lists:foreach(
        fun({ok, #doc{atts=Atts}=Doc}) ->
            JsonBytes = ?JSON_ENCODE(couch_doc:to_json_obj(Doc, Options)),
            {ContentType, _Len} = couch_doc:len_doc_to_multi_part_stream(
                    InnerBoundary, JsonBytes, Atts, CompressedAtts),
            couch_httpd:send_chunk(Resp, <<"\r\nContent-Type: ",
                    ContentType/binary, "\r\n\r\n">>),
            couch_doc:doc_to_multi_part_stream(InnerBoundary, JsonBytes, Atts,
                    fun(Data) -> couch_httpd:send_chunk(Resp, Data)
                    end, CompressedAtts),
             couch_httpd:send_chunk(Resp, <<"\r\n--", OuterBoundary/binary>>);
        ({{not_found, missing}, RevId}) ->
             RevStr = couch_doc:rev_to_str(RevId),
             Json = ?JSON_ENCODE({[{"missing", RevStr}]}),
             couch_httpd:send_chunk(Resp, 
                [<<"\r\nContent-Type: application/json; error=\"true\"\r\n\r\n">>, 
                Json,
                <<"\r\n--", OuterBoundary/binary>>])
         end, Results),
    couch_httpd:send_chunk(Resp, <<"--">>),
    couch_httpd:last_chunk(Resp).

send_ranges_multipart(Req, ContentType, Len, Att, Ranges) ->
    Boundary = couch_uuids:random(),
    CType = {"Content-Type",
        "multipart/byteranges; boundary=\"" ++ ?b2l(Boundary) ++ "\""},
    {ok, Resp} = start_chunked_response(Req, 206, [CType]),
    couch_httpd:send_chunk(Resp, <<"--", Boundary/binary>>),
    lists:foreach(fun({From, To}) ->
        ContentRange = make_content_range(From, To, Len),
        couch_httpd:send_chunk(Resp,
            <<"\r\nContent-Type: ", ContentType/binary, "\r\n",
            "Content-Range: ", ContentRange/binary, "\r\n",
           "\r\n">>),
        couch_doc:range_att_foldl(Att, From, To + 1,
            fun(Seg, _) -> send_chunk(Resp, Seg) end, {ok, Resp}),
        couch_httpd:send_chunk(Resp, <<"\r\n--", Boundary/binary>>)
    end, Ranges),
    couch_httpd:send_chunk(Resp, <<"--">>),
    couch_httpd:last_chunk(Resp),
    {ok, Resp}.

receive_request_data(Req) ->
    {couch_httpd:recv(Req, 0), fun() -> receive_request_data(Req) end}.
    
make_content_range(From, To, Len) ->
    ?l2b(io_lib:format("bytes ~B-~B/~B", [From, To, Len])).

update_doc_result_to_json({{Id, Rev}, Error}) ->
        {_Code, Err, Msg} = couch_httpd:error_info(Error),
        {[{id, Id}, {rev, couch_doc:rev_to_str(Rev)},
            {error, Err}, {reason, Msg}]}.

update_doc_result_to_json(#doc{id=DocId}, Result) ->
    update_doc_result_to_json(DocId, Result);
update_doc_result_to_json(DocId, {ok, NewRev}) ->
    {[{ok, true}, {id, DocId}, {rev, couch_doc:rev_to_str(NewRev)}]};
update_doc_result_to_json(DocId, Error) ->
    {_Code, ErrorStr, Reason} = couch_httpd:error_info(Error),
    {[{id, DocId}, {error, ErrorStr}, {reason, Reason}]}.


update_doc(Req, Db, DocId, Doc) ->
    update_doc(Req, Db, DocId, Doc, []).

update_doc(Req, Db, DocId, Doc, Headers) ->
    update_doc(Req, Db, DocId, Doc, Headers, interactive_edit).

update_doc(Req, Db, DocId, #doc{deleted=Deleted}=Doc, Headers, UpdateType) ->
    case couch_httpd:header_value(Req, "X-Couch-Full-Commit") of
    "true" ->
        Options = [full_commit];
    "false" ->
        Options = [delay_commit];
    _ ->
        Options = []
    end,
    {ok, NewRev} = couch_db:update_doc(Db, Doc, Options, UpdateType),
    NewRevStr = couch_doc:rev_to_str(NewRev),
    ResponseHeaders = [{"Etag", <<"\"", NewRevStr/binary, "\"">>}] ++ Headers,
    send_json(Req, if Deleted -> 200; true -> 201 end,
        ResponseHeaders, {[
            {ok, true},
            {id, DocId},
            {rev, NewRevStr}]}).

couch_doc_from_req(Req, DocId, #doc{revs=Revs}=Doc) ->
    validate_attachment_names(Doc),
    ExplicitDocRev =
    case Revs of
        {Start,[RevId|_]} -> {Start, RevId};
        _ -> undefined
    end,
    case extract_header_rev(Req, ExplicitDocRev) of
    missing_rev ->
        Revs2 = {0, []};
    ExplicitDocRev ->
        Revs2 = Revs;
    {Pos, Rev} ->
        Revs2 = {Pos, [Rev]}
    end,
    Doc#doc{id=DocId, revs=Revs2};
couch_doc_from_req(Req, DocId, Json) ->
    couch_doc_from_req(Req, DocId, couch_doc:from_json_obj(Json)).


% Useful for debugging
% couch_doc_open(Db, DocId) ->
%   couch_doc_open(Db, DocId, nil, []).

couch_doc_open(Db, DocId, Rev, Options) ->
    case Rev of
    nil -> % open most recent rev
        case couch_db:open_doc(Db, DocId, Options) of
        {ok, Doc} ->
            Doc;
         Error ->
             throw(Error)
         end;
  _ -> % open a specific rev (deletions come back as stubs)
      case couch_db:open_doc_revs(Db, DocId, [Rev], Options) of
          {ok, [{ok, Doc}]} ->
              Doc;
          {ok, [{{not_found, missing}, Rev}]} ->
              throw(not_found);
          {ok, [Else]} ->
              throw(Else)
      end
  end.

% Attachment request handlers

db_attachment_req(#httpd{method='GET',mochi_req=MochiReq}=Req, Db, DocId, FileNameParts) ->
    FileName = list_to_binary(mochiweb_util:join(lists:map(fun binary_to_list/1, FileNameParts),"/")),
    #doc_query_args{
        rev=Rev,
        options=Options
    } = parse_doc_query(Req),
    #doc{
        atts=Atts
    } = Doc = couch_doc_open(Db, DocId, Rev, Options),
    case [A || A <- Atts, A#att.name == FileName] of
    [] ->
        throw({not_found, "Document is missing attachment"});
    [#att{type=Type, encoding=Enc, disk_len=DiskLen, att_len=AttLen}=Att] ->
        Etag = couch_httpd:doc_etag(Doc),
        ReqAcceptsAttEnc = lists:member(
           atom_to_list(Enc),
           couch_httpd:accepted_encodings(Req)
        ),
        Len = case {Enc, ReqAcceptsAttEnc} of
        {identity, _} ->
            % stored and served in identity form
            DiskLen;
        {_, false} when DiskLen =/= AttLen ->
            % Stored encoded, but client doesn't accept the encoding we used,
            % so we need to decode on the fly.  DiskLen is the identity length
            % of the attachment.
            DiskLen;
        {_, true} ->
            % Stored and served encoded.  AttLen is the encoded length.
            AttLen;
        _ ->
            % We received an encoded attachment and stored it as such, so we
            % don't know the identity length.  The client doesn't accept the
            % encoding, and since we cannot serve a correct Content-Length
            % header we'll fall back to a chunked response.
            undefined
        end,
        Headers = [
            {"ETag", Etag},
            {"Cache-Control", "must-revalidate"},
            {"Content-Type", binary_to_list(Type)}
        ] ++ case ReqAcceptsAttEnc of
        true ->
            [{"Content-Encoding", atom_to_list(Enc)}];
        _ ->
            []
        end ++ case Enc of
            identity ->
                [{"Accept-Ranges", "bytes"}];
            _ ->
                [{"Accept-Ranges", "none"}]
        end,
        AttFun = case ReqAcceptsAttEnc of
        false ->
            fun couch_doc:att_foldl_decode/3;
        true ->
            fun couch_doc:att_foldl/3
        end,
        couch_httpd:etag_respond(
            Req,
            Etag,
            fun() ->
                case Len of
                undefined ->
                    {ok, Resp} = start_chunked_response(Req, 200, Headers),
                    AttFun(Att, fun(Seg, _) -> send_chunk(Resp, Seg) end, {ok, Resp}),
                    last_chunk(Resp);
                _ ->
                    Ranges = parse_ranges(MochiReq:get(range), Len),
                    case {Enc, Ranges} of
                        {identity, [{From, To}]} ->
                            Headers1 = [{<<"Content-Range">>, make_content_range(From, To, Len)}]
                                ++ Headers,
                            {ok, Resp} = start_response_length(Req, 206, Headers1, To - From + 1),
                            couch_doc:range_att_foldl(Att, From, To + 1,
                                fun(Seg, _) -> send(Resp, Seg) end, {ok, Resp});
                        {identity, Ranges} when is_list(Ranges) ->
                            send_ranges_multipart(Req, Type, Len, Att, Ranges);
                        _ ->
                            {ok, Resp} = start_response_length(Req, 200, Headers, Len),
                            AttFun(Att, fun(Seg, _) -> send(Resp, Seg) end, {ok, Resp})
                    end
                end
            end
        )
    end;


db_attachment_req(#httpd{method=Method,mochi_req=MochiReq}=Req, Db, DocId, FileNameParts)
        when (Method == 'PUT') or (Method == 'DELETE') ->
    FileName = validate_attachment_name(
                    mochiweb_util:join(
                        lists:map(fun binary_to_list/1,
                            FileNameParts),"/")),

    NewAtt = case Method of
        'DELETE' ->
            [];
        _ ->
            [#att{
                name = FileName,
                type = case couch_httpd:header_value(Req,"Content-Type") of
                    undefined ->
                        % We could throw an error here or guess by the FileName.
                        % Currently, just giving it a default.
                        <<"application/octet-stream">>;
                    CType ->
                        list_to_binary(CType)
                    end,
                data = case couch_httpd:body_length(Req) of
                    undefined ->
                        <<"">>;
                    {unknown_transfer_encoding, Unknown} ->
                        exit({unknown_transfer_encoding, Unknown});
                    chunked ->
                        fun(MaxChunkSize, ChunkFun, InitState) ->
                            couch_httpd:recv_chunked(Req, MaxChunkSize,
                                ChunkFun, InitState)
                        end;
                    0 ->
                        <<"">>;
                    Length when is_integer(Length) ->
                        Expect = case couch_httpd:header_value(Req, "expect") of
                                     undefined ->
                                         undefined;
                                     Value when is_list(Value) ->
                                         string:to_lower(Value)
                                 end,
                        case Expect of
                            "100-continue" ->
                                MochiReq:start_raw_response({100, gb_trees:empty()});
                            _Else ->
                                ok
                        end,
                        
                        
                        fun() -> couch_httpd:recv(Req, 0) end
                    end,
                att_len = case couch_httpd:header_value(Req,"Content-Length") of
                    undefined ->
                        undefined;
                    Length ->
                        list_to_integer(Length)
                    end,
                md5 = get_md5_header(Req),
                encoding = case string:to_lower(string:strip(
                    couch_httpd:header_value(Req,"Content-Encoding","identity")
                )) of
                "identity" ->
                   identity;
                "gzip" ->
                   gzip;
                _ ->
                   throw({
                       bad_ctype,
                       "Only gzip and identity content-encodings are supported"
                   })
                end
            }]
    end,

    Doc = case extract_header_rev(Req, couch_httpd:qs_value(Req, "rev")) of
        missing_rev -> % make the new doc
            couch_doc:validate_docid(DocId),
            #doc{id=DocId};
        Rev ->
            case couch_db:open_doc_revs(Db, DocId, [Rev], []) of
            {ok, [{ok, Doc0}]}  -> Doc0;
            {ok, [Error]}       -> throw(Error)
            end
    end,

    #doc{atts=Atts} = Doc,
    DocEdited = Doc#doc{
        atts = NewAtt ++ [A || A <- Atts, A#att.name /= FileName]
    },
    {ok, UpdatedRev} = couch_db:update_doc(Db, DocEdited, []),
    #db{name=DbName} = Db,

    {Status, Headers} = case Method of
        'DELETE' ->
            {200, []};
        _ ->
            {201, [{"Etag", "\"" ++ ?b2l(couch_doc:rev_to_str(UpdatedRev)) ++ "\""},
               {"Location", absolute_uri(Req, "/" ++
                binary_to_list(DbName) ++ "/" ++
                binary_to_list(DocId) ++ "/" ++
                binary_to_list(FileName)
            )}]}
        end,
    send_json(Req,Status, Headers, {[
        {ok, true},
        {id, DocId},
        {rev, couch_doc:rev_to_str(UpdatedRev)}
    ]});

db_attachment_req(Req, _Db, _DocId, _FileNameParts) ->
    send_method_not_allowed(Req, "DELETE,GET,HEAD,PUT").

parse_ranges(undefined, _Len) ->
    undefined;
parse_ranges(fail, _Len) ->
    undefined;
parse_ranges(Ranges, Len) ->
    parse_ranges(Ranges, Len, []).

parse_ranges([], _Len, Acc) ->
    lists:reverse(Acc);
parse_ranges([{From, To}|_], _Len, _Acc) when is_integer(From) andalso is_integer(To) andalso To < From ->
    throw(requested_range_not_satisfiable);
parse_ranges([{From, To}|Rest], Len, Acc) when is_integer(To) andalso To >= Len ->
    parse_ranges([{From, Len-1}] ++ Rest, Len, Acc);
parse_ranges([{none, To}|Rest], Len, Acc) ->
    parse_ranges([{Len - To, Len - 1}] ++ Rest, Len, Acc);
parse_ranges([{From, none}|Rest], Len, Acc) ->
    parse_ranges([{From, Len - 1}] ++ Rest, Len, Acc);
parse_ranges([{From,To}|Rest], Len, Acc) ->
    parse_ranges(Rest, Len, [{From, To}] ++ Acc).

get_md5_header(Req) ->
    ContentMD5 = couch_httpd:header_value(Req, "Content-MD5"),
    Length = couch_httpd:body_length(Req),
    Trailer = couch_httpd:header_value(Req, "Trailer"),
    case {ContentMD5, Length, Trailer} of
        _ when is_list(ContentMD5) orelse is_binary(ContentMD5) ->
            base64:decode(ContentMD5);
        {_, chunked, undefined} ->
            <<>>;
        {_, chunked, _} ->
            case re:run(Trailer, "\\bContent-MD5\\b", [caseless]) of
                {match, _} ->
                    md5_in_footer;
                _ ->
                    <<>>
            end;
        _ ->
            <<>>
    end.

parse_doc_query(Req) ->
    lists:foldl(fun({Key,Value}, Args) ->
        case {Key, Value} of
        {"attachments", "true"} ->
            Options = [attachments | Args#doc_query_args.options],
            Args#doc_query_args{options=Options};
        {"meta", "true"} ->
            Options = [revs_info, conflicts, deleted_conflicts | Args#doc_query_args.options],
            Args#doc_query_args{options=Options};
        {"revs", "true"} ->
            Options = [revs | Args#doc_query_args.options],
            Args#doc_query_args{options=Options};
        {"local_seq", "true"} ->
            Options = [local_seq | Args#doc_query_args.options],
            Args#doc_query_args{options=Options};
        {"revs_info", "true"} ->
            Options = [revs_info | Args#doc_query_args.options],
            Args#doc_query_args{options=Options};
        {"conflicts", "true"} ->
            Options = [conflicts | Args#doc_query_args.options],
            Args#doc_query_args{options=Options};
        {"deleted_conflicts", "true"} ->
            Options = [deleted_conflicts | Args#doc_query_args.options],
            Args#doc_query_args{options=Options};
        {"rev", Rev} ->
            Args#doc_query_args{rev=couch_doc:parse_rev(Rev)};
        {"open_revs", "all"} ->
            Args#doc_query_args{open_revs=all};
        {"open_revs", RevsJsonStr} ->
            JsonArray = ?JSON_DECODE(RevsJsonStr),
            Args#doc_query_args{open_revs=couch_doc:parse_revs(JsonArray)};
        {"atts_since", RevsJsonStr} ->
            JsonArray = ?JSON_DECODE(RevsJsonStr),
            Args#doc_query_args{atts_since = couch_doc:parse_revs(JsonArray)};
        {"new_edits", "false"} ->
            Args#doc_query_args{update_type=replicated_changes};
        {"new_edits", "true"} ->
            Args#doc_query_args{update_type=interactive_edit};
        {"att_encoding_info", "true"} ->
            Options = [att_encoding_info | Args#doc_query_args.options],
            Args#doc_query_args{options=Options};
        _Else -> % unknown key value pair, ignore.
            Args
        end
    end, #doc_query_args{}, couch_httpd:qs(Req)).

parse_changes_query(Req) ->
    lists:foldl(fun({Key, Value}, Args) ->
        case {Key, Value} of
        {"feed", _} ->
            Args#changes_args{feed=Value};
        {"descending", "true"} ->
            Args#changes_args{dir=rev};
        {"since", _} ->
            Args#changes_args{since=list_to_integer(Value)};
        {"limit", _} ->
            Args#changes_args{limit=list_to_integer(Value)};
        {"style", _} ->
            Args#changes_args{style=list_to_existing_atom(Value)};
        {"heartbeat", "true"} ->
            Args#changes_args{heartbeat=true};
        {"heartbeat", _} ->
            Args#changes_args{heartbeat=list_to_integer(Value)};
        {"timeout", _} ->
            Args#changes_args{timeout=list_to_integer(Value)};
        {"include_docs", "true"} ->
            Args#changes_args{include_docs=true};
        {"filter", _} ->
            Args#changes_args{filter=Value};
        _Else -> % unknown key value pair, ignore.
            Args
        end
    end, #changes_args{}, couch_httpd:qs(Req)).

extract_header_rev(Req, ExplicitRev) when is_binary(ExplicitRev) or is_list(ExplicitRev)->
    extract_header_rev(Req, couch_doc:parse_rev(ExplicitRev));
extract_header_rev(Req, ExplicitRev) ->
    Etag = case couch_httpd:header_value(Req, "If-Match") of
        undefined -> undefined;
        Value -> couch_doc:parse_rev(string:strip(Value, both, $"))
    end,
    case {ExplicitRev, Etag} of
    {undefined, undefined} -> missing_rev;
    {_, undefined} -> ExplicitRev;
    {undefined, _} -> Etag;
    _ when ExplicitRev == Etag -> Etag;
    _ ->
        throw({bad_request, "Document rev and etag have different values"})
    end.


parse_copy_destination_header(Req) ->
    case couch_httpd:header_value(Req, "Destination") of
        undefined ->
            throw({bad_request, "Destination header in mandatory for COPY."});
        Destination ->
            case re:run(Destination, "\\?", [{capture, none}]) of
                nomatch ->
                    {list_to_binary(Destination), {0, []}};
                match ->
                    [DocId, RevQs] = re:split(Destination, "\\?", [{return, list}]),
                    [_RevQueryKey, Rev] = re:split(RevQs, "=", [{return, list}]),
                    {Pos, RevId} = couch_doc:parse_rev(Rev),
                    {list_to_binary(DocId), {Pos, [RevId]}}
            end
    end.

validate_attachment_names(Doc) ->
    lists:foreach(fun(#att{name=Name}) ->
        validate_attachment_name(Name)
    end, Doc#doc.atts).

validate_attachment_name(Name) when is_list(Name) ->
    validate_attachment_name(list_to_binary(Name));
validate_attachment_name(<<"_",_/binary>>) ->
    throw({bad_request, <<"Attachment name can't start with '_'">>});
validate_attachment_name(Name) ->
    case is_valid_utf8(Name) of
        true -> Name;
        false -> throw({bad_request, <<"Attachment name is not UTF-8 encoded">>})
    end.

%% borrowed from mochijson2:json_bin_is_safe()
is_valid_utf8(<<>>) ->
    true;
is_valid_utf8(<<C, Rest/binary>>) ->
    case C of
        $\" ->
            false;
        $\\ ->
            false;
        $\b ->
            false;
        $\f ->
            false;
        $\n ->
            false;
        $\r ->
            false;
        $\t ->
            false;
        C when C >= 0, C < $\s; C >= 16#7f, C =< 16#10FFFF ->
            false;
        C when C < 16#7f ->
            is_valid_utf8(Rest);
        _ ->
            false
    end.<|MERGE_RESOLUTION|>--- conflicted
+++ resolved
@@ -734,16 +734,14 @@
             send_json(Req, 200, Headers, couch_doc:to_json_obj(Doc, Options));
         true ->
             Boundary = couch_uuids:random(),
-            CompressedAtts = lists:member(att_encoding_info, Options),
             JsonBytes = ?JSON_ENCODE(couch_doc:to_json_obj(Doc, 
                     [attachments, follows|Options])),
             {ContentType, Len} = couch_doc:len_doc_to_multi_part_stream(
-                    Boundary,JsonBytes, Atts, CompressedAtts),
+                    Boundary,JsonBytes, Atts,false),
             CType = {<<"Content-Type">>, ContentType},
             {ok, Resp} = start_response_length(Req, 200, [CType|Headers], Len),
-            couch_doc:doc_to_multi_part_stream(
-                Boundary, JsonBytes, Atts,
-                fun(Data) -> couch_httpd:send(Resp, Data) end, CompressedAtts)
+            couch_doc:doc_to_multi_part_stream(Boundary,JsonBytes,Atts,
+                    fun(Data) -> couch_httpd:send(Resp, Data) end, false)
         end;
     false ->
         send_json(Req, 200, Headers, couch_doc:to_json_obj(Doc, Options))
@@ -752,9 +750,6 @@
 send_docs_multipart(Req, Results, Options1) ->
     OuterBoundary = couch_uuids:random(),
     InnerBoundary = couch_uuids:random(),
-<<<<<<< HEAD
-    CompressedAtts = lists:member(att_encoding_info, Options),
-=======
     {Options, CompressedAtts} =
     case couch_httpd:header_value(Req, "X-CouchDB-Send-Encoded-Atts") of
     "true" ->
@@ -762,7 +757,6 @@
     _ ->
         {[attachments, follows | Options1], false}
     end,
->>>>>>> 124c5b38
     CType = {"Content-Type", 
         "multipart/mixed; boundary=\"" ++ ?b2l(OuterBoundary) ++ "\""},
     {ok, Resp} = start_chunked_response(Req, 200, [CType]),
