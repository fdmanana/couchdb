// Licensed under the Apache License, Version 2.0 (the "License"); you may not
// use this file except in compliance with the License. You may obtain a copy of
// the License at
//
//   http://www.apache.org/licenses/LICENSE-2.0
//
// Unless required by applicable law or agreed to in writing, software
// distributed under the License is distributed on an "AS IS" BASIS, WITHOUT
// WARRANTIES OR CONDITIONS OF ANY KIND, either express or implied. See the
// License for the specific language governing permissions and limitations under
// the License.

// Do some basic tests.
couchTests.basics = function(debug) {
  var result = JSON.parse(CouchDB.request("GET", "/").responseText);
  T(result.couchdb == "Welcome");
  
  var db = new CouchDB("test_suite_db", {"X-Couch-Full-Commit":"false"});
  db.deleteDb();
  
  // bug COUCHDB-100: DELETE on non-existent DB returns 500 instead of 404
  db.deleteDb();
  
  db.createDb();
  
  // PUT on existing DB should return 412 instead of 500
  xhr = CouchDB.request("PUT", "/test_suite_db/");
  T(xhr.status == 412);
  if (debug) debugger;
  
  // creating a new DB should return Location header
  // and it should work for dbs with slashes (COUCHDB-411)
  var dbnames = ["test_suite_db", "test_suite_db%2Fwith_slashes"];
  dbnames.forEach(function(dbname) {
    xhr = CouchDB.request("DELETE", "/" + dbname);
    xhr = CouchDB.request("PUT", "/" + dbname);
    TEquals(dbname,
      xhr.getResponseHeader("Location").substr(-dbname.length),
      "should return Location header to newly created document");

    TEquals("http://",
      xhr.getResponseHeader("Location").substr(0, 7),
      "should return absolute Location header to newly created document");
  });
  
  // Get the database info, check the db_name
  T(db.info().db_name == "test_suite_db");
<<<<<<< HEAD

=======
>>>>>>> 0e1b64d8
  T(CouchDB.allDbs().indexOf("test_suite_db") != -1);

  // Get the database info, check the doc_count
  T(db.info().doc_count == 0);
  
  // create a document and save it to the database
  var doc = {_id:"0",a:1,b:1};
  var result = db.save(doc);
  
  T(result.ok==true); // return object has an ok member with a value true
  T(result.id); // the _id of the document is set.
  T(result.rev); // the revision id of the document is set.
  
  // Verify the input doc is now set with the doc id and rev
  // (for caller convenience).
  T(doc._id == result.id && doc._rev == result.rev);
  
  var id = result.id; // save off the id for later
  
  // make sure the revs_info status is good
  var doc = db.open(id, {revs_info:true});
  T(doc._revs_info[0].status == "available");
  
  // make sure you can do a seq=true option
  var doc = db.open(id, {local_seq:true});
  T(doc._local_seq == 1);
  
  
  // Create some more documents.
  // Notice the use of the ok member on the return result.
  T(db.save({_id:"1",a:2,b:4}).ok);
  T(db.save({_id:"2",a:3,b:9}).ok);
  T(db.save({_id:"3",a:4,b:16}).ok);
  
  // Check the database doc count
  T(db.info().doc_count == 4);
  
  // Test a simple map functions
  
  // create a map function that selects all documents whose "a" member
  // has a value of 4, and then returns the document's b value.
  var mapFunction = function(doc){
    if (doc.a==4)
      emit(null, doc.b);
  };
<<<<<<< HEAD
  
  results = db.query(mapFunction);
  
=======

  var results = db.query(mapFunction);

>>>>>>> 0e1b64d8
  // verify only one document found and the result value (doc.b).
  T(results.total_rows == 1 && results.rows[0].value == 16);
  
  // reopen document we saved earlier
<<<<<<< HEAD
  existingDoc = db.open(id);
  
=======
  var existingDoc = db.open(id);

>>>>>>> 0e1b64d8
  T(existingDoc.a==1);
  
  //modify and save
  existingDoc.a=4;
  db.save(existingDoc);
  
  // redo the map query
  results = db.query(mapFunction);
  
  // the modified document should now be in the results.
  T(results.total_rows == 2);
  
  // write 2 more documents
  T(db.save({a:3,b:9}).ok);
  T(db.save({a:4,b:16}).ok);
  
  results = db.query(mapFunction);
  
  // 1 more document should now be in the result.
  T(results.total_rows == 3);
  T(db.info().doc_count == 6);
  
  var reduceFunction = function(keys, values){
    return sum(values);
  };
  
  results = db.query(mapFunction, reduceFunction);
  
  T(results.rows[0].value == 33);
  
  // delete a document
  T(db.deleteDoc(existingDoc).ok);
  
  // make sure we can't open the doc
  T(db.open(existingDoc._id) == null);
  
  results = db.query(mapFunction);
  
  // 1 less document should now be in the results.
  T(results.total_rows == 2);
  T(db.info().doc_count == 5);
  
  // make sure we can still open the old rev of the deleted doc
  T(db.open(existingDoc._id, {rev: existingDoc._rev}) != null);
  // make sure restart works
  T(db.ensureFullCommit().ok);
  restartServer();
  
  // make sure we can still open
  T(db.open(existingDoc._id, {rev: existingDoc._rev}) != null);
  
  // test that the POST response has a Location header
  var xhr = CouchDB.request("POST", "/test_suite_db", {
    body: JSON.stringify({"foo":"bar"}),
    headers: {"Content-Type": "application/json"}
  });
  var resp = JSON.parse(xhr.responseText);
  T(resp.ok);
  var loc = xhr.getResponseHeader("Location");
  T(loc, "should have a Location header");
  var locs = loc.split('/');
  T(locs[4] == resp.id);
  T(locs[3] == "test_suite_db");
  
  // test that that POST's with an _id aren't overriden with a UUID.
  var xhr = CouchDB.request("POST", "/test_suite_db", {
    headers: {"Content-Type": "application/json"},
    body: JSON.stringify({"_id": "oppossum", "yar": "matey"})
  });
  var resp = JSON.parse(xhr.responseText);
  T(resp.ok);
  T(resp.id == "oppossum");
  var doc = db.open("oppossum");
  T(doc.yar == "matey");
  
  // document put's should return a Location header
  var xhr = CouchDB.request("PUT", "/test_suite_db/newdoc", {
    body: JSON.stringify({"a":1})
  });
  TEquals("/test_suite_db/newdoc",
    xhr.getResponseHeader("Location").substr(-21),
    "should return Location header to newly created document");

  TEquals("http://",
    xhr.getResponseHeader("Location").substr(0, 7),
    "should return absolute Location header to newly created document");
  
  // deleting a non-existent doc should be 404
  xhr = CouchDB.request("DELETE", "/test_suite_db/doc-does-not-exist");
  T(xhr.status == 404);
  
  // Check for invalid document members
  var bad_docs = [
    ["goldfish", {"_zing": 4}],
    ["zebrafish", {"_zoom": "hello"}],
    ["mudfish", {"zane": "goldfish", "_fan": "something smells delicious"}],
    ["tastyfish", {"_bing": {"wha?": "soda can"}}]
  ];
  var test_doc = function(info) {
  var data = JSON.stringify(info[1]);
    xhr = CouchDB.request("PUT", "/test_suite_db/" + info[0], {body: data});
    T(xhr.status == 500);
    result = JSON.parse(xhr.responseText);
    T(result.error == "doc_validation");
  
    xhr = CouchDB.request("POST", "/test_suite_db/", {
      headers: {"Content-Type": "application/json"},
      body: data
    });
    T(xhr.status == 500);
    result = JSON.parse(xhr.responseText);
    T(result.error == "doc_validation");
  };
  bad_docs.forEach(test_doc);
  
  // Check some common error responses.
  // PUT body not an object
  xhr = CouchDB.request("PUT", "/test_suite_db/bar", {body: "[]"});
  T(xhr.status == 400);
  result = JSON.parse(xhr.responseText);
  T(result.error == "bad_request");
  T(result.reason == "Document must be a JSON object");
  
  // Body of a _bulk_docs is not an object
  xhr = CouchDB.request("POST", "/test_suite_db/_bulk_docs", {body: "[]"});
  T(xhr.status == 400);
  result = JSON.parse(xhr.responseText);
  T(result.error == "bad_request");
  T(result.reason == "Request body must be a JSON object");
  
  // Body of an _all_docs  multi-get is not a {"key": [...]} structure.
  xhr = CouchDB.request("POST", "/test_suite_db/_all_docs", {body: "[]"});
  T(xhr.status == 400);
  result = JSON.parse(xhr.responseText);
  T(result.error == "bad_request");
  T(result.reason == "Request body must be a JSON object");
  var data = "{\"keys\": 1}";
  xhr = CouchDB.request("POST", "/test_suite_db/_all_docs", {body:data});
  T(xhr.status == 400);
  result = JSON.parse(xhr.responseText);
  T(result.error == "bad_request");
  T(result.reason == "`keys` member must be a array.");
  
  // oops, the doc id got lost in code nirwana
  xhr = CouchDB.request("DELETE", "/test_suite_db/?rev=foobarbaz");
  TEquals(400, xhr.status, "should return a bad request");
  result = JSON.parse(xhr.responseText);
  TEquals("bad_request", result.error);
  TEquals("You tried to DELETE a database with a ?=rev parameter. Did you mean to DELETE a document instead?", result.reason);
};<|MERGE_RESOLUTION|>--- conflicted
+++ resolved
@@ -45,10 +45,7 @@
   
   // Get the database info, check the db_name
   T(db.info().db_name == "test_suite_db");
-<<<<<<< HEAD
-
-=======
->>>>>>> 0e1b64d8
+
   T(CouchDB.allDbs().indexOf("test_suite_db") != -1);
 
   // Get the database info, check the doc_count
@@ -94,26 +91,15 @@
     if (doc.a==4)
       emit(null, doc.b);
   };
-<<<<<<< HEAD
-  
-  results = db.query(mapFunction);
-  
-=======
-
-  var results = db.query(mapFunction);
-
->>>>>>> 0e1b64d8
+  
+  results = db.query(mapFunction);
+  
   // verify only one document found and the result value (doc.b).
   T(results.total_rows == 1 && results.rows[0].value == 16);
   
   // reopen document we saved earlier
-<<<<<<< HEAD
   existingDoc = db.open(id);
   
-=======
-  var existingDoc = db.open(id);
-
->>>>>>> 0e1b64d8
   T(existingDoc.a==1);
   
   //modify and save
