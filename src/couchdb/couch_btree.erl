% Licensed under the Apache License, Version 2.0 (the "License"); you may not
% use this file except in compliance with the License. You may obtain a copy of
% the License at
%
%   http://www.apache.org/licenses/LICENSE-2.0
%
% Unless required by applicable law or agreed to in writing, software
% distributed under the License is distributed on an "AS IS" BASIS, WITHOUT
% WARRANTIES OR CONDITIONS OF ANY KIND, either express or implied. See the
% License for the specific language governing permissions and limitations under
% the License.

-module(couch_btree).

-export([open/2, open/3, query_modify/4, query_modify_raw/2, add/2, add_remove/3]).
-export([fold/4, full_reduce/1, final_reduce/2, size/1, foldl/3, foldl/4, lookup_sorted/2]).
-export([modify/3, fold_reduce/4, lookup/2, get_state/1, set_options/2]).

-include("couch_db.hrl").
-define(CHUNK_THRESHOLD, 16#4ff).

extract(#btree{extract_kv=Extract}, Value) ->
    Extract(Value).

assemble(#btree{assemble_kv=Assemble}, Key, Value) ->
    Assemble(Key, Value).

less(#btree{less=Less}, A, B) ->
    Less(A, B).

% pass in 'nil' for State if a new Btree.
open(State, Fd) ->
    {ok, #btree{root=State, fd=Fd}}.

set_options(Bt, []) ->
    Bt;
set_options(Bt, [{split, Extract}|Rest]) ->
    set_options(Bt#btree{extract_kv=Extract}, Rest);
set_options(Bt, [{join, Assemble}|Rest]) ->
    set_options(Bt#btree{assemble_kv=Assemble}, Rest);
set_options(Bt, [{less, Less}|Rest]) ->
    set_options(Bt#btree{less=Less}, Rest);
set_options(Bt, [{reduce, Reduce}|Rest]) ->
    set_options(Bt#btree{reduce=Reduce}, Rest);
set_options(Bt, [{compression, Comp}|Rest]) ->
    set_options(Bt#btree{compression=Comp}, Rest).

open(State, Fd, Options) ->
    {ok, set_options(#btree{root=State, fd=Fd}, Options)}.

get_state(#btree{root=Root}) ->
    Root.

final_reduce(#btree{reduce=Reduce}, Val) ->
    final_reduce(Reduce, Val);
final_reduce(Reduce, {[], []}) ->
    Reduce(reduce, []);
final_reduce(_Bt, {[], [Red]}) ->
    Red;
final_reduce(Reduce, {[], Reductions}) ->
    Reduce(rereduce, Reductions);
final_reduce(Reduce, {KVs, Reductions}) ->
    Red = Reduce(reduce, KVs),
    final_reduce(Reduce, {[], [Red | Reductions]}).

fold_reduce(#btree{root=Root}=Bt, Fun, Acc, Options) ->
    Dir = couch_util:get_value(dir, Options, fwd),
    StartKey = couch_util:get_value(start_key, Options),
    EndKey = case couch_util:get_value(end_key_gt, Options) of
        undefined -> couch_util:get_value(end_key, Options);
        LastKey -> LastKey
    end,
    KeyGroupFun = couch_util:get_value(key_group_fun, Options, fun(_,_) -> true end),
    {StartKey2, EndKey2} =
    case Dir of
        rev -> {EndKey, StartKey};
        fwd -> {StartKey, EndKey}
    end,
    try
        {ok, Acc2, GroupedRedsAcc2, GroupedKVsAcc2, GroupedKey2} =
            reduce_stream_node(Bt, Dir, Root, StartKey2, EndKey2, undefined, [], [],
            KeyGroupFun, Fun, Acc),
        if GroupedKey2 == undefined ->
            {ok, Acc2};
        true ->
            case Fun(GroupedKey2, {GroupedKVsAcc2, GroupedRedsAcc2}, Acc2) of
            {ok, Acc3} -> {ok, Acc3};
            {stop, Acc3} -> {ok, Acc3}
            end
        end
    catch
        throw:{stop, AccDone} -> {ok, AccDone}
    end.

full_reduce(#btree{root=nil,reduce=Reduce}) ->
    {ok, Reduce(reduce, [])};
full_reduce(#btree{root=Root}) ->
    {ok, element(2, Root)}.

size(#btree{root = nil}) ->
    0;
size(#btree{root = {_P, _Red}}) ->
    % pre 1.2 format
    nil;
size(#btree{root = {_P, _Red, Size}}) ->
    Size.

% wraps a 2 arity function with the proper 3 arity function
convert_fun_arity(Fun) when is_function(Fun, 2) ->
    fun(KV, _Reds, AccIn) -> Fun(KV, AccIn) end;
convert_fun_arity(Fun) when is_function(Fun, 3) ->
    Fun.    % Already arity 3

make_key_in_end_range_function(#btree{less=Less}, fwd, Options) ->
    case couch_util:get_value(end_key_gt, Options) of
    undefined ->
        case couch_util:get_value(end_key, Options) of
        undefined ->
            fun(_Key) -> true end;
        LastKey ->
            fun(Key) -> not Less(LastKey, Key) end
        end;
    EndKey ->
        fun(Key) -> Less(Key, EndKey) end
    end;
make_key_in_end_range_function(#btree{less=Less}, rev, Options) ->
    case couch_util:get_value(end_key_gt, Options) of
    undefined ->
        case couch_util:get_value(end_key, Options) of
        undefined ->
            fun(_Key) -> true end;
        LastKey ->
            fun(Key) -> not Less(Key, LastKey) end
        end;
    EndKey ->
        fun(Key) -> Less(EndKey, Key) end
    end.


foldl(Bt, Fun, Acc) ->
    fold(Bt, Fun, Acc, []).

foldl(Bt, Fun, Acc, Options) ->
    fold(Bt, Fun, Acc, Options).


fold(#btree{root=nil}, _Fun, Acc, _Options) ->
    {ok, {[], []}, Acc};
fold(#btree{root=Root}=Bt, Fun, Acc, Options) ->
    Dir = couch_util:get_value(dir, Options, fwd),
    InRange = make_key_in_end_range_function(Bt, Dir, Options),
    Result =
    case couch_util:get_value(start_key, Options) of
    undefined ->
        stream_node(Bt, [], Bt#btree.root, InRange, Dir,
                convert_fun_arity(Fun), Acc);
    StartKey ->
        stream_node(Bt, [], Bt#btree.root, StartKey, InRange, Dir,
                convert_fun_arity(Fun), Acc)
    end,
    case Result of
    {ok, Acc2}->
        FullReduction = element(2, Root),
        {ok, {[], [FullReduction]}, Acc2};
    {stop, LastReduction, Acc2} ->
        {ok, LastReduction, Acc2}
    end.

add(Bt, InsertKeyValues) ->
    add_remove(Bt, InsertKeyValues, []).

add_remove(Bt, InsertKeyValues, RemoveKeys) ->
    {ok, [], Bt2} = query_modify(Bt, [], InsertKeyValues, RemoveKeys),
    {ok, Bt2}.

query_modify(Bt, LookupKeys, InsertValues, RemoveKeys) ->
    #btree{root=Root} = Bt,
    InsertActions = lists:map(
        fun(KeyValue) ->
            {Key, Value} = extract(Bt, KeyValue),
            {insert, Key, Value}
        end, InsertValues),
    RemoveActions = [{remove, Key, nil} || Key <- RemoveKeys],
    FetchActions = [{fetch, Key, nil} || Key <- LookupKeys],
    SortFun =
        fun({OpA, A, _}, {OpB, B, _}) ->
            case A == B of
            % A and B are equal, sort by op.
            true -> op_order(OpA) < op_order(OpB);
            false ->
                less(Bt, A, B)
            end
        end,
<<<<<<< HEAD
    Actions = lists:sort(SortFun, lists:append([InsertActions, RemoveActions, FetchActions])) ,
    {ok, KeyPointers, QueryResults, nil, Bt2} = modify_node(Bt, Root, Actions, [], nil),
    {ok, NewRoot, Bt3} = complete_root(Bt2, KeyPointers),
    {ok, QueryResults, Bt3#btree{root=NewRoot}}.
=======
    Actions = lists:sort(SortFun, lists:append([InsertActions, RemoveActions, FetchActions])),
    {ok, KeyPointers, QueryResults} = modify_node(Bt, Root, Actions, []),
    {ok, NewRoot} = complete_root(Bt, KeyPointers),
    {ok, QueryResults, Bt#btree{root=NewRoot}}.
>>>>>>> 0cd64051


% Similar to query_modify, except the keys values must be sorted and tagged
% tuples of {action, Key, Value} and sorted by the sorted by Key, then by
% the rules in the function op_order.
query_modify_raw(#btree{root=Root} = Bt, SortedActions) ->
    {ok, KeyPointers, QueryResults, nil, Bt2} = modify_node(Bt, Root, SortedActions, [], nil),
    {ok, NewRoot, Bt3} = complete_root(Bt2, KeyPointers),
    {ok, QueryResults, Bt3#btree{root=NewRoot}}.


modify(Bt, KeyFuns, Acc) ->
    #btree{root=Root} = Bt,
    Actions = [{modify, Key, Fun} || {Key, Fun} <- KeyFuns],
    {ok, KeyPointers, BeforeAfterResults, Acc2, Bt2} =
            modify_node(Bt, Root, Actions, [], Acc),
    {ok, NewRoot, Bt3} = complete_root(Bt2, KeyPointers),
    {ok, BeforeAfterResults, Acc2, Bt3#btree{root=NewRoot}}.


% for ordering different operations with the same key.
% fetch < remove < insert
op_order(fetch) -> 1;
op_order(remove) -> 2;
op_order(insert) -> 3.


lookup_sorted(#btree{root=Root}=Bt, Keys) ->
    {ok, KeyResults} = lookup(Bt, Root, Keys),
    KeyResults.

lookup(#btree{root=Root, less=Less}=Bt, Keys) ->
    SortedKeys = lists:sort(Less, Keys),
    {ok, SortedResults} = lookup(Bt, Root, SortedKeys),
    % We want to return the results in the same order as the keys were input
    % but we may have changed the order when we sorted. So we need to put the
    % order back into the results.
    couch_util:reorder_results(Keys, SortedResults).

lookup(_Bt, nil, Keys) ->
    {ok, [{Key, not_found} || Key <- Keys]};
lookup(Bt, Node, Keys) ->
    Pointer = element(1, Node),
    {NodeType, NodeList} = get_node(Bt, Pointer),
    case NodeType of
    kp_node ->
        lookup_kpnode(Bt, list_to_tuple(NodeList), 1, Keys, []);
    kv_node ->
        lookup_kvnode(Bt, list_to_tuple(NodeList), 1, Keys, [])
    end.

lookup_kpnode(_Bt, _NodeTuple, _LowerBound, [], Output) ->
    {ok, lists:reverse(Output)};
lookup_kpnode(_Bt, NodeTuple, LowerBound, Keys, Output) when tuple_size(NodeTuple) < LowerBound ->
    {ok, lists:reverse(Output, [{Key, not_found} || Key <- Keys])};
lookup_kpnode(Bt, NodeTuple, LowerBound, [FirstLookupKey | _] = LookupKeys, Output) ->
    N = find_first_gteq(Bt, NodeTuple, LowerBound, tuple_size(NodeTuple), FirstLookupKey),
    {Key, PointerInfo} = element(N, NodeTuple),
    SplitFun = fun(LookupKey) -> not less(Bt, Key, LookupKey) end,
    case lists:splitwith(SplitFun, LookupKeys) of
    {[], GreaterQueries} ->
        lookup_kpnode(Bt, NodeTuple, N + 1, GreaterQueries, Output);
    {LessEqQueries, GreaterQueries} ->
        {ok, Results} = lookup(Bt, PointerInfo, LessEqQueries),
        lookup_kpnode(Bt, NodeTuple, N + 1, GreaterQueries, lists:reverse(Results, Output))
    end.


lookup_kvnode(_Bt, _NodeTuple, _LowerBound, [], Output) ->
    {ok, lists:reverse(Output)};
lookup_kvnode(_Bt, NodeTuple, LowerBound, Keys, Output) when tuple_size(NodeTuple) < LowerBound ->
    % keys not found
    {ok, lists:reverse(Output, [{Key, not_found} || Key <- Keys])};
lookup_kvnode(Bt, NodeTuple, LowerBound, [LookupKey | RestLookupKeys], Output) ->
    N = find_first_gteq(Bt, NodeTuple, LowerBound, tuple_size(NodeTuple), LookupKey),
    {Key, Value} = element(N, NodeTuple),
    case less(Bt, LookupKey, Key) of
    true ->
        % LookupKey is less than Key
        lookup_kvnode(Bt, NodeTuple, N, RestLookupKeys, [{LookupKey, not_found} | Output]);
    false ->
        case less(Bt, Key, LookupKey) of
        true ->
            % LookupKey is greater than Key
            lookup_kvnode(Bt, NodeTuple, N+1, RestLookupKeys, [{LookupKey, not_found} | Output]);
        false ->
            % LookupKey is equal to Key
            lookup_kvnode(Bt, NodeTuple, N, RestLookupKeys, [{LookupKey, {ok, assemble(Bt, LookupKey, Value)}} | Output])
        end
    end.


complete_root(_Bt, []) ->
    {ok, nil};
complete_root(_Bt, [{_Key, PointerInfo}])->
    {ok, PointerInfo};
complete_root(Bt, KPs) ->
    {ok, ResultKeyPointers} = write_node(Bt, kp_node, KPs),
    complete_root(Bt, ResultKeyPointers).

%%%%%%%%%%%%% The chunkify function sucks! %%%%%%%%%%%%%
% It is inaccurate as it does not account for compression when blocks are
% written. Plus with the "case byte_size(term_to_binary(InList)) of" code
% it's probably really inefficient.

chunkify(InList) ->
    case ?term_size(InList) of
    Size when Size > ?CHUNK_THRESHOLD ->
        NumberOfChunksLikely = ((Size div ?CHUNK_THRESHOLD) + 1),
        ChunkThreshold = Size div NumberOfChunksLikely,
        chunkify(InList, ChunkThreshold, [], 0, []);
    _Else ->
        [InList]
    end.

chunkify([], _ChunkThreshold, [], 0, OutputChunks) ->
    lists:reverse(OutputChunks);
chunkify([], _ChunkThreshold, OutList, _OutListSize, OutputChunks) ->
    lists:reverse([lists:reverse(OutList) | OutputChunks]);
chunkify([InElement | RestInList], ChunkThreshold, OutList, OutListSize, OutputChunks) ->
    case ?term_size(InElement) of
    Size when (Size + OutListSize) > ChunkThreshold andalso OutList /= [] ->
        chunkify(RestInList, ChunkThreshold, [], 0, [lists:reverse([InElement | OutList]) | OutputChunks]);
    Size ->
        chunkify(RestInList, ChunkThreshold, [InElement | OutList], OutListSize + Size, OutputChunks)
    end.

modify_node(Bt, RootPointerInfo, Actions, QueryOutput, Acc) ->
    case RootPointerInfo of
    nil ->
        NodeType = kv_node,
        NodeList = [];
    _Tuple ->
        Pointer = element(1, RootPointerInfo),
        {NodeType, NodeList} = get_node(Bt, Pointer)
    end,
    NodeTuple = list_to_tuple(NodeList),

<<<<<<< HEAD
    {ok, NewNodeList, QueryOutput2, Acc2, Bt2} =
=======
    {ok, NewNodeList, QueryOutput2} =
>>>>>>> 0cd64051
    case NodeType of
    kp_node -> modify_kpnode(Bt, NodeTuple, 1, Actions, [], QueryOutput, Acc);
    kv_node -> modify_kvnode(Bt, NodeTuple, 1, Actions, [], QueryOutput, Acc)
    end,
    case NewNodeList of
    [] ->  % no nodes remain
<<<<<<< HEAD
        {ok, [], QueryOutput2, Acc2, Bt2};
    NodeList ->  % nothing changed
        {LastKey, _LastValue} = element(tuple_size(NodeTuple), NodeTuple),
        {ok, [{LastKey, RootPointerInfo}], QueryOutput2, Acc2, Bt2};
    _Else2 ->
        {ok, ResultList, Bt3} = write_node(Bt2, NodeType, NewNodeList),
        {ok, ResultList, QueryOutput2, Acc2, Bt3}
=======
        {ok, [], QueryOutput2};
    NodeList ->  % nothing changed
        {LastKey, _LastValue} = element(tuple_size(NodeTuple), NodeTuple),
        {ok, [{LastKey, RootPointerInfo}], QueryOutput2};
    _Else2 ->
        {ok, ResultList} = write_node(Bt, NodeType, NewNodeList),
        {ok, ResultList, QueryOutput2}
>>>>>>> 0cd64051
    end.

reduce_node(#btree{reduce=nil}, _NodeType, _NodeList) ->
    [];
reduce_node(#btree{reduce=R}, kp_node, NodeList) ->
    R(rereduce, [element(2, Node) || {_K, Node} <- NodeList]);
reduce_node(#btree{reduce=R}=Bt, kv_node, NodeList) ->
    R(reduce, [assemble(Bt, K, V) || {K, V} <- NodeList]).

reduce_tree_size(kv_node, NodeSize, _KvList) ->
    NodeSize;
reduce_tree_size(kp_node, NodeSize, []) ->
    NodeSize;
reduce_tree_size(kp_node, _NodeSize, [{_K, {_P, _Red}} | _]) ->
    % pre 1.2 format
    nil;
reduce_tree_size(kp_node, _NodeSize, [{_K, {_P, _Red, nil}} | _]) ->
    nil;
reduce_tree_size(kp_node, NodeSize, [{_K, {_P, _Red, Sz}} | NodeList]) ->
    reduce_tree_size(kp_node, NodeSize + Sz, NodeList).

get_node(#btree{fd = Fd}, NodePos) ->
    {ok, {NodeType, NodeList}} = couch_file:pread_term(Fd, NodePos),
    {NodeType, NodeList}.

write_node(#btree{fd = Fd, compression = Comp} = Bt, NodeType, NodeList) ->
    % split up nodes into smaller sizes
    NodeListList = chunkify(NodeList),
    % now write out each chunk and return the KeyPointer pairs for those nodes
    ResultList = [
        begin
            {ok, Pointer, Size} = couch_file:append_term(
                Fd, {NodeType, ANodeList}, [{compression, Comp}]),
            {LastKey, _} = lists:last(ANodeList),
            SubTreeSize = reduce_tree_size(NodeType, Size, ANodeList),
            {LastKey, {Pointer, reduce_node(Bt, NodeType, ANodeList), SubTreeSize}}
        end
    ||
        ANodeList <- NodeListList
    ],
    {ok, ResultList}.

<<<<<<< HEAD
modify_kpnode(Bt, {}, _LowerBound, Actions, [], QueryOutput, Acc) ->
    modify_node(Bt, nil, Actions, QueryOutput, Acc);
modify_kpnode(Bt, NodeTuple, LowerBound, [], ResultNode, QueryOutput, Acc) ->
    {ok, lists:reverse(ResultNode, bounded_tuple_to_list(NodeTuple, LowerBound,
            tuple_size(NodeTuple), [])), QueryOutput, Acc, Bt};
=======
modify_kpnode(Bt, {}, _LowerBound, Actions, [], QueryOutput) ->
    modify_node(Bt, nil, Actions, QueryOutput);
modify_kpnode(_Bt, NodeTuple, LowerBound, [], ResultNode, QueryOutput) ->
    {ok, lists:reverse(ResultNode, bounded_tuple_to_list(NodeTuple, LowerBound,
            tuple_size(NodeTuple), [])), QueryOutput};
>>>>>>> 0cd64051
modify_kpnode(Bt, NodeTuple, LowerBound,
        [{_, FirstActionKey, _}|_]=Actions, ResultNode, QueryOutput, Acc) ->
    Sz = tuple_size(NodeTuple),
    N = find_first_gteq(Bt, NodeTuple, LowerBound, Sz, FirstActionKey),
    case N =:= Sz of
    true  ->
        % perform remaining actions on last node
        {_, PointerInfo} = element(Sz, NodeTuple),
<<<<<<< HEAD
        {ok, ChildKPs, QueryOutput2, Acc2, Bt2} =
            modify_node(Bt, PointerInfo, Actions, QueryOutput, Acc),
        NodeList = lists:reverse(ResultNode, bounded_tuple_to_list(NodeTuple, LowerBound,
            Sz - 1, ChildKPs)),
        {ok, NodeList, QueryOutput2, Acc2, Bt2};
=======
        {ok, ChildKPs, QueryOutput2} =
            modify_node(Bt, PointerInfo, Actions, QueryOutput),
        NodeList = lists:reverse(ResultNode, bounded_tuple_to_list(NodeTuple, LowerBound,
            Sz - 1, ChildKPs)),
        {ok, NodeList, QueryOutput2};
>>>>>>> 0cd64051
    false ->
        {NodeKey, PointerInfo} = element(N, NodeTuple),
        SplitFun = fun({_ActionType, ActionKey, _ActionValue}) ->
                not less(Bt, NodeKey, ActionKey)
            end,
        {LessEqQueries, GreaterQueries} = lists:splitwith(SplitFun, Actions),
<<<<<<< HEAD
        {ok, ChildKPs, QueryOutput2, Acc2, Bt2} =
                modify_node(Bt, PointerInfo, LessEqQueries, QueryOutput, Acc),
        ResultNode2 = lists:reverse(ChildKPs, bounded_tuple_to_revlist(NodeTuple,
                LowerBound, N - 1, ResultNode)),
        modify_kpnode(Bt2, NodeTuple, N+1, GreaterQueries, ResultNode2, QueryOutput2, Acc2)
=======
        {ok, ChildKPs, QueryOutput2} =
                modify_node(Bt, PointerInfo, LessEqQueries, QueryOutput),
        ResultNode2 = lists:reverse(ChildKPs, bounded_tuple_to_revlist(NodeTuple,
                LowerBound, N - 1, ResultNode)),
        modify_kpnode(Bt, NodeTuple, N+1, GreaterQueries, ResultNode2, QueryOutput2)
>>>>>>> 0cd64051
    end.

bounded_tuple_to_revlist(_Tuple, Start, End, Tail) when Start > End ->
    Tail;
bounded_tuple_to_revlist(Tuple, Start, End, Tail) ->
    bounded_tuple_to_revlist(Tuple, Start+1, End, [element(Start, Tuple)|Tail]).

bounded_tuple_to_list(Tuple, Start, End, Tail) ->
    bounded_tuple_to_list2(Tuple, Start, End, [], Tail).

bounded_tuple_to_list2(_Tuple, Start, End, Acc, Tail) when Start > End ->
    lists:reverse(Acc, Tail);
bounded_tuple_to_list2(Tuple, Start, End, Acc, Tail) ->
    bounded_tuple_to_list2(Tuple, Start + 1, End, [element(Start, Tuple) | Acc], Tail).

find_first_gteq(_Bt, _Tuple, Start, End, _Key) when Start == End ->
    End;
find_first_gteq(Bt, Tuple, Start, End, Key) ->
    Mid = Start + ((End - Start) div 2),
    {TupleKey, _} = element(Mid, Tuple),
    case less(Bt, TupleKey, Key) of
    true ->
        find_first_gteq(Bt, Tuple, Mid+1, End, Key);
    false ->
        find_first_gteq(Bt, Tuple, Start, Mid, Key)
    end.

<<<<<<< HEAD

modify_value(Bt, ModFun, OldValue, UserAcc, ResultNodeAcc) ->
    case ModFun(OldValue, UserAcc) of
    {nil, UserAcc2} ->
        {ResultNodeAcc, nil, UserAcc2};
    {NewValue, UserAcc2} ->
        {[extract(Bt, NewValue)|ResultNodeAcc], NewValue, UserAcc2}
    end.


modify_kvnode(Bt, NodeTuple, LowerBound, [], ResultNode, QueryOutput, Acc) ->
    {ok, lists:reverse(ResultNode, bounded_tuple_to_list(NodeTuple, LowerBound, tuple_size(NodeTuple), [])), QueryOutput, Acc, Bt};
modify_kvnode(Bt, NodeTuple, LowerBound, [{ActionType, ActionKey, ActionValue} | RestActions], ResultNode, QueryOutput, Acc) when LowerBound > tuple_size(NodeTuple) ->
=======
modify_kvnode(_Bt, NodeTuple, LowerBound, [], ResultNode, QueryOutput) ->
    {ok, lists:reverse(ResultNode, bounded_tuple_to_list(NodeTuple, LowerBound, tuple_size(NodeTuple), [])), QueryOutput};
modify_kvnode(Bt, NodeTuple, LowerBound, [{ActionType, ActionKey, ActionValue} | RestActions], ResultNode, QueryOutput) when LowerBound > tuple_size(NodeTuple) ->
>>>>>>> 0cd64051
    case ActionType of
    insert ->
        modify_kvnode(Bt, NodeTuple, LowerBound, RestActions, [{ActionKey, ActionValue} | ResultNode], QueryOutput, Acc);
    remove ->
        % just drop the action
        modify_kvnode(Bt, NodeTuple, LowerBound, RestActions, ResultNode, QueryOutput, Acc);
    modify ->
        ModFun = ActionValue,
        {ResultNode2, ResultValue2, Acc2} =
                modify_value(Bt, ModFun, nil, Acc, ResultNode),
        modify_kvnode(Bt, NodeTuple, LowerBound, RestActions, ResultNode2,
                    [{nil, ResultValue2} | QueryOutput], Acc2);
    fetch ->
        % the key/value must not exist in the tree
        modify_kvnode(Bt, NodeTuple, LowerBound, RestActions, ResultNode, [{not_found, {ActionKey, nil}} | QueryOutput], Acc)
    end;
modify_kvnode(Bt, NodeTuple, LowerBound, [{ActionType, ActionKey, ActionValue} | RestActions], AccNode, QueryOutput, Acc) ->
    N = find_first_gteq(Bt, NodeTuple, LowerBound, tuple_size(NodeTuple), ActionKey),
    {Key, Value} = element(N, NodeTuple),
    ResultNode =  bounded_tuple_to_revlist(NodeTuple, LowerBound, N - 1, AccNode),
    case less(Bt, ActionKey, Key) of
    true ->
        case ActionType of
        insert ->
            % ActionKey is less than the Key, so insert
            modify_kvnode(Bt, NodeTuple, N, RestActions, [{ActionKey, ActionValue} | ResultNode], QueryOutput, Acc);
        remove ->
            % ActionKey is less than the Key, just drop the action
            modify_kvnode(Bt, NodeTuple, N, RestActions, ResultNode, QueryOutput, Acc);
        modify ->
            ModFun = ActionValue,
            {ResultNode2, ResultValue2, Acc2} =
                    modify_value(Bt, ModFun, nil, Acc, ResultNode),
            modify_kvnode(Bt, NodeTuple, N, RestActions, ResultNode2,
                        [{nil, ResultValue2} | QueryOutput], Acc2);
        fetch ->
            % ActionKey is less than the Key, the key/value must not exist in the tree
            modify_kvnode(Bt, NodeTuple, N, RestActions, ResultNode, [{not_found, {ActionKey, nil}} | QueryOutput], Acc)
        end;
    false ->
        % ActionKey and Key are maybe equal.
        case less(Bt, Key, ActionKey) of
        false ->
            case ActionType of
            insert ->
                modify_kvnode(Bt, NodeTuple, N+1, RestActions, [{ActionKey, ActionValue} | ResultNode], QueryOutput, Acc);
            remove ->
                modify_kvnode(Bt, NodeTuple, N+1, RestActions, ResultNode, QueryOutput, Acc);
            modify ->
                OldValue = assemble(Bt, Key, Value),
                ModFun = ActionValue,
                {ResultNode2, ResultValue2, Acc2} =
                        modify_value(Bt, ModFun, OldValue, Acc, ResultNode),
                modify_kvnode(Bt, NodeTuple, N+1, RestActions, ResultNode2,
                            [{OldValue, ResultValue2} | QueryOutput], Acc2);
            fetch ->
                % ActionKey is equal to the Key, insert into the QueryOuput, but re-process the node
                % since an identical action key can follow it.
                modify_kvnode(Bt, NodeTuple, N, RestActions, ResultNode, [{ok, assemble(Bt, Key, Value)} | QueryOutput], Acc)
            end;
        true ->
            modify_kvnode(Bt, NodeTuple, N + 1, [{ActionType, ActionKey, ActionValue} | RestActions], [{Key, Value} | ResultNode], QueryOutput, Acc)
        end
    end.


reduce_stream_node(_Bt, _Dir, nil, _KeyStart, _KeyEnd, GroupedKey, GroupedKVsAcc,
        GroupedRedsAcc, _KeyGroupFun, _Fun, Acc) ->
    {ok, Acc, GroupedRedsAcc, GroupedKVsAcc, GroupedKey};
reduce_stream_node(Bt, Dir, Node, KeyStart, KeyEnd, GroupedKey, GroupedKVsAcc,
        GroupedRedsAcc, KeyGroupFun, Fun, Acc) ->
    P = element(1, Node),
    case get_node(Bt, P) of
    {kp_node, NodeList} ->
        reduce_stream_kp_node(Bt, Dir, NodeList, KeyStart, KeyEnd, GroupedKey,
                GroupedKVsAcc, GroupedRedsAcc, KeyGroupFun, Fun, Acc);
    {kv_node, KVs} ->
        reduce_stream_kv_node(Bt, Dir, KVs, KeyStart, KeyEnd, GroupedKey,
                GroupedKVsAcc, GroupedRedsAcc, KeyGroupFun, Fun, Acc)
    end.

reduce_stream_kv_node(Bt, Dir, KVs, KeyStart, KeyEnd,
                        GroupedKey, GroupedKVsAcc, GroupedRedsAcc,
                        KeyGroupFun, Fun, Acc) ->

    GTEKeyStartKVs =
    case KeyStart of
    undefined ->
        KVs;
    _ ->
        lists:dropwhile(fun({Key,_}) -> less(Bt, Key, KeyStart) end, KVs)
    end,
    KVs2 =
    case KeyEnd of
    undefined ->
        GTEKeyStartKVs;
    _ ->
        lists:takewhile(
            fun({Key,_}) ->
                not less(Bt, KeyEnd, Key)
            end, GTEKeyStartKVs)
    end,
    reduce_stream_kv_node2(Bt, adjust_dir(Dir, KVs2), GroupedKey, GroupedKVsAcc, GroupedRedsAcc,
                        KeyGroupFun, Fun, Acc).


reduce_stream_kv_node2(_Bt, [], GroupedKey, GroupedKVsAcc, GroupedRedsAcc,
        _KeyGroupFun, _Fun, Acc) ->
    {ok, Acc, GroupedRedsAcc, GroupedKVsAcc, GroupedKey};
reduce_stream_kv_node2(Bt, [{Key, Value}| RestKVs], GroupedKey, GroupedKVsAcc,
        GroupedRedsAcc, KeyGroupFun, Fun, Acc) ->
    case GroupedKey of
    undefined ->
        reduce_stream_kv_node2(Bt, RestKVs, Key,
                [assemble(Bt,Key,Value)], [], KeyGroupFun, Fun, Acc);
    _ ->

        case KeyGroupFun(GroupedKey, Key) of
        true ->
            reduce_stream_kv_node2(Bt, RestKVs, GroupedKey,
                [assemble(Bt,Key,Value)|GroupedKVsAcc], GroupedRedsAcc, KeyGroupFun,
                Fun, Acc);
        false ->
            case Fun(GroupedKey, {GroupedKVsAcc, GroupedRedsAcc}, Acc) of
            {ok, Acc2} ->
                reduce_stream_kv_node2(Bt, RestKVs, Key, [assemble(Bt,Key,Value)],
                    [], KeyGroupFun, Fun, Acc2);
            {stop, Acc2} ->
                throw({stop, Acc2})
            end
        end
    end.

reduce_stream_kp_node(Bt, Dir, NodeList, KeyStart, KeyEnd,
                        GroupedKey, GroupedKVsAcc, GroupedRedsAcc,
                        KeyGroupFun, Fun, Acc) ->
    Nodes =
    case KeyStart of
    undefined ->
        NodeList;
    _ ->
        lists:dropwhile(
            fun({Key,_}) ->
                less(Bt, Key, KeyStart)
            end, NodeList)
    end,
    NodesInRange =
    case KeyEnd of
    undefined ->
        Nodes;
    _ ->
        {InRange, MaybeInRange} = lists:splitwith(
            fun({Key,_}) ->
                less(Bt, Key, KeyEnd)
            end, Nodes),
        InRange ++ case MaybeInRange of [] -> []; [FirstMaybe|_] -> [FirstMaybe] end
    end,
    reduce_stream_kp_node2(Bt, Dir, adjust_dir(Dir, NodesInRange), KeyStart, KeyEnd,
        GroupedKey, GroupedKVsAcc, GroupedRedsAcc, KeyGroupFun, Fun, Acc).


reduce_stream_kp_node2(Bt, Dir, [{_Key, NodeInfo} | RestNodeList], KeyStart, KeyEnd,
                        undefined, [], [], KeyGroupFun, Fun, Acc) ->
    {ok, Acc2, GroupedRedsAcc2, GroupedKVsAcc2, GroupedKey2} =
            reduce_stream_node(Bt, Dir, NodeInfo, KeyStart, KeyEnd, undefined,
                [], [], KeyGroupFun, Fun, Acc),
    reduce_stream_kp_node2(Bt, Dir, RestNodeList, KeyStart, KeyEnd, GroupedKey2,
            GroupedKVsAcc2, GroupedRedsAcc2, KeyGroupFun, Fun, Acc2);
reduce_stream_kp_node2(Bt, Dir, NodeList, KeyStart, KeyEnd,
        GroupedKey, GroupedKVsAcc, GroupedRedsAcc, KeyGroupFun, Fun, Acc) ->
    {Grouped0, Ungrouped0} = lists:splitwith(fun({Key,_}) ->
        KeyGroupFun(GroupedKey, Key) end, NodeList),
    {GroupedNodes, UngroupedNodes} =
    case Grouped0 of
    [] ->
        {Grouped0, Ungrouped0};
    _ ->
        [FirstGrouped | RestGrouped] = lists:reverse(Grouped0),
        {RestGrouped, [FirstGrouped | Ungrouped0]}
    end,
    GroupedReds = [element(2, Node) || {_, Node} <- GroupedNodes],
    case UngroupedNodes of
    [{_Key, NodeInfo}|RestNodes] ->
        {ok, Acc2, GroupedRedsAcc2, GroupedKVsAcc2, GroupedKey2} =
            reduce_stream_node(Bt, Dir, NodeInfo, KeyStart, KeyEnd, GroupedKey,
                GroupedKVsAcc, GroupedReds ++ GroupedRedsAcc, KeyGroupFun, Fun, Acc),
        reduce_stream_kp_node2(Bt, Dir, RestNodes, KeyStart, KeyEnd, GroupedKey2,
                GroupedKVsAcc2, GroupedRedsAcc2, KeyGroupFun, Fun, Acc2);
    [] ->
        {ok, Acc, GroupedReds ++ GroupedRedsAcc, GroupedKVsAcc, GroupedKey}
    end.

adjust_dir(fwd, List) ->
    List;
adjust_dir(rev, List) ->
    lists:reverse(List).

stream_node(Bt, Reds, Node, StartKey, InRange, Dir, Fun, Acc) ->
    Pointer = element(1, Node),
    {NodeType, NodeList} = get_node(Bt, Pointer),
    case NodeType of
    kp_node ->
        stream_kp_node(Bt, Reds, adjust_dir(Dir, NodeList), StartKey, InRange, Dir, Fun, Acc);
    kv_node ->
        stream_kv_node(Bt, Reds, adjust_dir(Dir, NodeList), StartKey, InRange, Dir, Fun, Acc)
    end.

stream_node(Bt, Reds, Node, InRange, Dir, Fun, Acc) ->
    Pointer = element(1, Node),
    {NodeType, NodeList} = get_node(Bt, Pointer),
    case NodeType of
    kp_node ->
        stream_kp_node(Bt, Reds, adjust_dir(Dir, NodeList), InRange, Dir, Fun, Acc);
    kv_node ->
        stream_kv_node2(Bt, Reds, [], adjust_dir(Dir, NodeList), InRange, Dir, Fun, Acc)
    end.

stream_kp_node(_Bt, _Reds, [], _InRange, _Dir, _Fun, Acc) ->
    {ok, Acc};
stream_kp_node(Bt, Reds, [{_Key, Node} | Rest], InRange, Dir, Fun, Acc) ->
    Red = element(2, Node),
    case stream_node(Bt, Reds, Node, InRange, Dir, Fun, Acc) of
    {ok, Acc2} ->
        stream_kp_node(Bt, [Red | Reds], Rest, InRange, Dir, Fun, Acc2);
    {stop, LastReds, Acc2} ->
        {stop, LastReds, Acc2}
    end.

drop_nodes(_Bt, Reds, _StartKey, []) ->
    {Reds, []};
drop_nodes(Bt, Reds, StartKey, [{NodeKey, Node} | RestKPs]) ->
    case less(Bt, NodeKey, StartKey) of
    true ->
        drop_nodes(Bt, [element(2, Node) | Reds], StartKey, RestKPs);
    false ->
        {Reds, [{NodeKey, Node} | RestKPs]}
    end.

stream_kp_node(Bt, Reds, KPs, StartKey, InRange, Dir, Fun, Acc) ->
    {NewReds, NodesToStream} =
    case Dir of
    fwd ->
        % drop all nodes sorting before the key
        drop_nodes(Bt, Reds, StartKey, KPs);
    rev ->
        % keep all nodes sorting before the key, AND the first node to sort after
        RevKPs = lists:reverse(KPs),
         case lists:splitwith(fun({Key, _Pointer}) -> less(Bt, Key, StartKey) end, RevKPs) of
        {_RevsBefore, []} ->
            % everything sorts before it
            {Reds, KPs};
        {RevBefore, [FirstAfter | Drop]} ->
            {[element(2, Node) || {_K, Node} <- Drop] ++ Reds,
                 [FirstAfter | lists:reverse(RevBefore)]}
        end
    end,
    case NodesToStream of
    [] ->
        {ok, Acc};
    [{_Key, Node} | Rest] ->
        case stream_node(Bt, NewReds, Node, StartKey, InRange, Dir, Fun, Acc) of
        {ok, Acc2} ->
            Red = element(2, Node),
            stream_kp_node(Bt, [Red | NewReds], Rest, InRange, Dir, Fun, Acc2);
        {stop, LastReds, Acc2} ->
            {stop, LastReds, Acc2}
        end
    end.

stream_kv_node(Bt, Reds, KVs, StartKey, InRange, Dir, Fun, Acc) ->
    DropFun =
    case Dir of
    fwd ->
        fun({Key, _}) -> less(Bt, Key, StartKey) end;
    rev ->
        fun({Key, _}) -> less(Bt, StartKey, Key) end
    end,
    {LTKVs, GTEKVs} = lists:splitwith(DropFun, KVs),
    AssembleLTKVs = [assemble(Bt,K,V) || {K,V} <- LTKVs],
    stream_kv_node2(Bt, Reds, AssembleLTKVs, GTEKVs, InRange, Dir, Fun, Acc).

stream_kv_node2(_Bt, _Reds, _PrevKVs, [], _InRange, _Dir, _Fun, Acc) ->
    {ok, Acc};
stream_kv_node2(Bt, Reds, PrevKVs, [{K,V} | RestKVs], InRange, Dir, Fun, Acc) ->
    case InRange(K) of
    false ->
        {stop, {PrevKVs, Reds}, Acc};
    true ->
        AssembledKV = assemble(Bt, K, V),
        case Fun(AssembledKV, {PrevKVs, Reds}, Acc) of
        {ok, Acc2} ->
            stream_kv_node2(Bt, Reds, [AssembledKV | PrevKVs], RestKVs, InRange, Dir, Fun, Acc2);
        {stop, Acc2} ->
            {stop, {PrevKVs, Reds}, Acc2}
        end
    end.<|MERGE_RESOLUTION|>--- conflicted
+++ resolved
@@ -191,35 +191,28 @@
                 less(Bt, A, B)
             end
         end,
-<<<<<<< HEAD
     Actions = lists:sort(SortFun, lists:append([InsertActions, RemoveActions, FetchActions])) ,
-    {ok, KeyPointers, QueryResults, nil, Bt2} = modify_node(Bt, Root, Actions, [], nil),
-    {ok, NewRoot, Bt3} = complete_root(Bt2, KeyPointers),
-    {ok, QueryResults, Bt3#btree{root=NewRoot}}.
-=======
-    Actions = lists:sort(SortFun, lists:append([InsertActions, RemoveActions, FetchActions])),
-    {ok, KeyPointers, QueryResults} = modify_node(Bt, Root, Actions, []),
+    {ok, KeyPointers, QueryResults, nil} = modify_node(Bt, Root, Actions, [], nil),
     {ok, NewRoot} = complete_root(Bt, KeyPointers),
     {ok, QueryResults, Bt#btree{root=NewRoot}}.
->>>>>>> 0cd64051
 
 
 % Similar to query_modify, except the keys values must be sorted and tagged
 % tuples of {action, Key, Value} and sorted by the sorted by Key, then by
 % the rules in the function op_order.
 query_modify_raw(#btree{root=Root} = Bt, SortedActions) ->
-    {ok, KeyPointers, QueryResults, nil, Bt2} = modify_node(Bt, Root, SortedActions, [], nil),
-    {ok, NewRoot, Bt3} = complete_root(Bt2, KeyPointers),
-    {ok, QueryResults, Bt3#btree{root=NewRoot}}.
+    {ok, KeyPointers, QueryResults, nil} = modify_node(Bt, Root, SortedActions, [], nil),
+    {ok, NewRoot} = complete_root(Bt, KeyPointers),
+    {ok, QueryResults, Bt#btree{root=NewRoot}}.
 
 
 modify(Bt, KeyFuns, Acc) ->
     #btree{root=Root} = Bt,
     Actions = [{modify, Key, Fun} || {Key, Fun} <- KeyFuns],
-    {ok, KeyPointers, BeforeAfterResults, Acc2, Bt2} =
+    {ok, KeyPointers, BeforeAfterResults, Acc2} =
             modify_node(Bt, Root, Actions, [], Acc),
-    {ok, NewRoot, Bt3} = complete_root(Bt2, KeyPointers),
-    {ok, BeforeAfterResults, Acc2, Bt3#btree{root=NewRoot}}.
+    {ok, NewRoot} = complete_root(Bt, KeyPointers),
+    {ok, BeforeAfterResults, Acc2, Bt#btree{root=NewRoot}}.
 
 
 % for ordering different operations with the same key.
@@ -340,34 +333,20 @@
     end,
     NodeTuple = list_to_tuple(NodeList),
 
-<<<<<<< HEAD
-    {ok, NewNodeList, QueryOutput2, Acc2, Bt2} =
-=======
-    {ok, NewNodeList, QueryOutput2} =
->>>>>>> 0cd64051
+    {ok, NewNodeList, QueryOutput2, Acc2} =
     case NodeType of
     kp_node -> modify_kpnode(Bt, NodeTuple, 1, Actions, [], QueryOutput, Acc);
     kv_node -> modify_kvnode(Bt, NodeTuple, 1, Actions, [], QueryOutput, Acc)
     end,
     case NewNodeList of
     [] ->  % no nodes remain
-<<<<<<< HEAD
-        {ok, [], QueryOutput2, Acc2, Bt2};
+        {ok, [], QueryOutput2, Acc2};
     NodeList ->  % nothing changed
         {LastKey, _LastValue} = element(tuple_size(NodeTuple), NodeTuple),
-        {ok, [{LastKey, RootPointerInfo}], QueryOutput2, Acc2, Bt2};
-    _Else2 ->
-        {ok, ResultList, Bt3} = write_node(Bt2, NodeType, NewNodeList),
-        {ok, ResultList, QueryOutput2, Acc2, Bt3}
-=======
-        {ok, [], QueryOutput2};
-    NodeList ->  % nothing changed
-        {LastKey, _LastValue} = element(tuple_size(NodeTuple), NodeTuple),
-        {ok, [{LastKey, RootPointerInfo}], QueryOutput2};
+        {ok, [{LastKey, RootPointerInfo}], QueryOutput2, Acc2};
     _Else2 ->
         {ok, ResultList} = write_node(Bt, NodeType, NewNodeList),
-        {ok, ResultList, QueryOutput2}
->>>>>>> 0cd64051
+        {ok, ResultList, QueryOutput2, Acc2}
     end.
 
 reduce_node(#btree{reduce=nil}, _NodeType, _NodeList) ->
@@ -410,19 +389,11 @@
     ],
     {ok, ResultList}.
 
-<<<<<<< HEAD
 modify_kpnode(Bt, {}, _LowerBound, Actions, [], QueryOutput, Acc) ->
     modify_node(Bt, nil, Actions, QueryOutput, Acc);
-modify_kpnode(Bt, NodeTuple, LowerBound, [], ResultNode, QueryOutput, Acc) ->
+modify_kpnode(_Bt, NodeTuple, LowerBound, [], ResultNode, QueryOutput, Acc) ->
     {ok, lists:reverse(ResultNode, bounded_tuple_to_list(NodeTuple, LowerBound,
-            tuple_size(NodeTuple), [])), QueryOutput, Acc, Bt};
-=======
-modify_kpnode(Bt, {}, _LowerBound, Actions, [], QueryOutput) ->
-    modify_node(Bt, nil, Actions, QueryOutput);
-modify_kpnode(_Bt, NodeTuple, LowerBound, [], ResultNode, QueryOutput) ->
-    {ok, lists:reverse(ResultNode, bounded_tuple_to_list(NodeTuple, LowerBound,
-            tuple_size(NodeTuple), [])), QueryOutput};
->>>>>>> 0cd64051
+            tuple_size(NodeTuple), [])), QueryOutput, Acc};
 modify_kpnode(Bt, NodeTuple, LowerBound,
         [{_, FirstActionKey, _}|_]=Actions, ResultNode, QueryOutput, Acc) ->
     Sz = tuple_size(NodeTuple),
@@ -431,38 +402,22 @@
     true  ->
         % perform remaining actions on last node
         {_, PointerInfo} = element(Sz, NodeTuple),
-<<<<<<< HEAD
-        {ok, ChildKPs, QueryOutput2, Acc2, Bt2} =
+        {ok, ChildKPs, QueryOutput2, Acc2} =
             modify_node(Bt, PointerInfo, Actions, QueryOutput, Acc),
         NodeList = lists:reverse(ResultNode, bounded_tuple_to_list(NodeTuple, LowerBound,
             Sz - 1, ChildKPs)),
-        {ok, NodeList, QueryOutput2, Acc2, Bt2};
-=======
-        {ok, ChildKPs, QueryOutput2} =
-            modify_node(Bt, PointerInfo, Actions, QueryOutput),
-        NodeList = lists:reverse(ResultNode, bounded_tuple_to_list(NodeTuple, LowerBound,
-            Sz - 1, ChildKPs)),
-        {ok, NodeList, QueryOutput2};
->>>>>>> 0cd64051
+        {ok, NodeList, QueryOutput2, Acc2};
     false ->
         {NodeKey, PointerInfo} = element(N, NodeTuple),
         SplitFun = fun({_ActionType, ActionKey, _ActionValue}) ->
                 not less(Bt, NodeKey, ActionKey)
             end,
         {LessEqQueries, GreaterQueries} = lists:splitwith(SplitFun, Actions),
-<<<<<<< HEAD
-        {ok, ChildKPs, QueryOutput2, Acc2, Bt2} =
+        {ok, ChildKPs, QueryOutput2, Acc2} =
                 modify_node(Bt, PointerInfo, LessEqQueries, QueryOutput, Acc),
         ResultNode2 = lists:reverse(ChildKPs, bounded_tuple_to_revlist(NodeTuple,
                 LowerBound, N - 1, ResultNode)),
-        modify_kpnode(Bt2, NodeTuple, N+1, GreaterQueries, ResultNode2, QueryOutput2, Acc2)
-=======
-        {ok, ChildKPs, QueryOutput2} =
-                modify_node(Bt, PointerInfo, LessEqQueries, QueryOutput),
-        ResultNode2 = lists:reverse(ChildKPs, bounded_tuple_to_revlist(NodeTuple,
-                LowerBound, N - 1, ResultNode)),
-        modify_kpnode(Bt, NodeTuple, N+1, GreaterQueries, ResultNode2, QueryOutput2)
->>>>>>> 0cd64051
+        modify_kpnode(Bt, NodeTuple, N+1, GreaterQueries, ResultNode2, QueryOutput2, Acc2)
     end.
 
 bounded_tuple_to_revlist(_Tuple, Start, End, Tail) when Start > End ->
@@ -490,7 +445,6 @@
         find_first_gteq(Bt, Tuple, Start, Mid, Key)
     end.
 
-<<<<<<< HEAD
 
 modify_value(Bt, ModFun, OldValue, UserAcc, ResultNodeAcc) ->
     case ModFun(OldValue, UserAcc) of
@@ -501,14 +455,9 @@
     end.
 
 
-modify_kvnode(Bt, NodeTuple, LowerBound, [], ResultNode, QueryOutput, Acc) ->
-    {ok, lists:reverse(ResultNode, bounded_tuple_to_list(NodeTuple, LowerBound, tuple_size(NodeTuple), [])), QueryOutput, Acc, Bt};
+modify_kvnode(_Bt, NodeTuple, LowerBound, [], ResultNode, QueryOutput, Acc) ->
+    {ok, lists:reverse(ResultNode, bounded_tuple_to_list(NodeTuple, LowerBound, tuple_size(NodeTuple), [])), QueryOutput, Acc};
 modify_kvnode(Bt, NodeTuple, LowerBound, [{ActionType, ActionKey, ActionValue} | RestActions], ResultNode, QueryOutput, Acc) when LowerBound > tuple_size(NodeTuple) ->
-=======
-modify_kvnode(_Bt, NodeTuple, LowerBound, [], ResultNode, QueryOutput) ->
-    {ok, lists:reverse(ResultNode, bounded_tuple_to_list(NodeTuple, LowerBound, tuple_size(NodeTuple), [])), QueryOutput};
-modify_kvnode(Bt, NodeTuple, LowerBound, [{ActionType, ActionKey, ActionValue} | RestActions], ResultNode, QueryOutput) when LowerBound > tuple_size(NodeTuple) ->
->>>>>>> 0cd64051
     case ActionType of
     insert ->
         modify_kvnode(Bt, NodeTuple, LowerBound, RestActions, [{ActionKey, ActionValue} | ResultNode], QueryOutput, Acc);
